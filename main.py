from tkinter import *
from tkinter import filedialog
from tkinter import font
from requests_html import Element, HTMLSession, HTML
from PIL import Image, ImageTk, ImageGrab, PngImagePlugin
import os, requests, json, re

class SETS():
    """Main App Class"""

    #query for ship cargo table on the wiki
    ship_query = "https://sto.fandom.com/wiki/Special:CargoExport?tables=Ships&&fields=_pageName%3DPage%2Cname%3Dname%2Cimage%3Dimage%2Cfc%3Dfc%2Ctier%3Dtier%2Ctype__full%3Dtype%2Chull%3Dhull%2Chullmod%3Dhullmod%2Cshieldmod%3Dshieldmod%2Cturnrate%3Dturnrate%2Cimpulse%3Dimpulse%2Cinertia%3Dinertia%2Cpowerall%3Dpowerall%2Cpowerweapons%3Dpowerweapons%2Cpowershields%3Dpowershields%2Cpowerengines%3Dpowerengines%2Cpowerauxiliary%3Dpowerauxiliary%2Cpowerboost%3Dpowerboost%2Cboffs__full%3Dboffs%2Cfore%3Dfore%2Caft%3Daft%2Cequipcannons%3Dequipcannons%2Cdevices%3Ddevices%2Cconsolestac%3Dconsolestac%2Cconsoleseng%3Dconsoleseng%2Cconsolessci%3Dconsolessci%2Cuniconsole%3Duniconsole%2Ct5uconsole%3Dt5uconsole%2Changars%3Dhangars%2Cabilities__full%3Dabilities%2Cdisplayprefix%3Ddisplayprefix%2Cdisplayclass%3Ddisplayclass%2Cdisplaytype%3Ddisplaytype%2Cfactionlede%3Dfactionlede&&order+by=`_pageName`%2C`name`%2C`image`%2C`fc`%2C`faction__full`&limit=2500&format=json"
    #query for ship equipment cargo table on the wiki
    item_query = 'https://sto.fandom.com/wiki/Special:CargoExport?tables=Infobox&&fields=_pageName%3DPage%2Cname%3Dname%2Crarity%3Drarity%2Ctype%3Dtype%2Cboundto%3Dboundto%2Cboundwhen%3Dboundwhen%2Cwho%3Dwho%2Chead1%3Dhead1%2Chead2%3Dhead2%2Chead3%3Dhead3%2Chead4%3Dhead4%2Chead5%3Dhead5%2Chead6%3Dhead6%2Chead7%3Dhead7%2Chead8%3Dhead8%2Chead9%3Dhead9%2Csubhead1%3Dsubhead1%2Csubhead2%3Dsubhead2%2Csubhead3%3Dsubhead3%2Csubhead4%3Dsubhead4%2Csubhead5%3Dsubhead5%2Csubhead6%3Dsubhead6%2Csubhead7%3Dsubhead7%2Csubhead8%3Dsubhead8%2Csubhead9%3Dsubhead9%2Ctext1%3Dtext1%2Ctext2%3Dtext2%2Ctext3%3Dtext3%2Ctext4%3Dtext4%2Ctext5%3Dtext5%2Ctext6%3Dtext6%2Ctext7%3Dtext7%2Ctext8%3Dtext8%2Ctext9%3Dtext9&&order+by=%60_pageName%60%2C%60name%60%2C%60rarity%60%2C%60type%60%2C%60boundto%60&limit=5000&format=json'
    #query for personal and reputation trait cargo table on the wiki
    trait_query = "https://sto.fandom.com/wiki/Special:CargoExport?tables=Traits&&fields=_pageName%3DPage%2Cname%3Dname%2Cchartype%3Dchartype%2Cenvironment%3Denvironment%2Ctype%3Dtype%2Cisunique%3Disunique%2Cmaster%3Dmaster%2Cdescription%3Ddescription%2Crequired__full%3Drequired%2Cpossible__full%3Dpossible&&order+by=%60_pageName%60%2C%60name%60%2C%60chartype%60%2C%60environment%60%2C%60type%60&limit=2500&format=json"

    itemBoxX = 27
    itemBoxY = 37

    def fetchOrRequestHtml(self, url, designation):
        """Request HTML document from web or fetch from local cache"""
        cache_base = "cache"
        if not os.path.exists(cache_base):
            os.makedirs(cache_base)
        filename = os.path.join(*filter(None, [cache_base, designation]))+".html"
        if os.path.exists(filename):
            with open(filename, 'r', encoding='utf-8') as html_file:
                s = html_file.read()
                return HTML(html=s, url = 'https://sto.fandom.com/')
        r = self.session.get(url)
        if not os.path.exists(os.path.dirname(filename)):
            os.makedirs(os.path.dirname(filename))
        with open(filename, 'w', encoding="utf-8") as html_file:
            html_file.write(r.text)
        return r.html

    def fetchOrRequestJson(self, url, designation):
        """Request HTML document from web or fetch from local cache specifically for JSON formats"""
        cache_base = "cache"
        if not os.path.exists(cache_base):
            os.makedirs(cache_base)
        filename = os.path.join(*filter(None, [cache_base, designation]))+".json"
        if os.path.exists(filename):
            with open(filename, 'r', encoding='utf-8') as json_file:
                json_data = json.load(json_file)
                return json_data
        r = requests.get(url)
        if not os.path.exists(os.path.dirname(filename)):
            os.makedirs(os.path.dirname(filename))
        with open(filename, 'w') as json_file:
            json.dump(r.json(),json_file)
        return r.json()

    def fetchOrRequestImage(self, url, designation, width = None, height = None):
        """Request image from web or fetch from local cache"""
        cache_base = "images"
        if not os.path.exists(cache_base):
            os.makedirs(cache_base)
        extension = "jpeg" if "jpeg" in url or "jpg" in url else "png"
        filename = os.path.join(*filter(None, [cache_base, designation]))+'.'+extension
        if os.path.exists(filename):
            image = Image.open(filename)
            if(width is not None):
                image = image.resize((width,height),Image.ANTIALIAS)
            return ImageTk.PhotoImage(image)
        if not os.path.exists(os.path.dirname(filename)):
            os.makedirs(os.path.dirname(filename))
        img_data = requests.get(url).content
        with open(filename, 'wb') as handler:
            handler.write(img_data)
        image = Image.open(filename)
        if(width is not None):
            image = image.resize((width,height),Image.ANTIALIAS)
        return ImageTk.PhotoImage(image)

    def loadLocalImage(self, filename, width = None, height = None):
        """Request image from web or fetch from local cache"""
        cache_base = "local"
        if not os.path.exists(cache_base):
            os.makedirs(cache_base)
        filename = os.path.join(*filter(None, [cache_base, filename]))
        if os.path.exists(filename):
            image = Image.open(filename)
            if(width is not None):
                image = image.resize((width,height),Image.ANTIALIAS)
            return ImageTk.PhotoImage(image)
        return self.emptyImage

    def getShipFromName(self, requestHtml, shipName):
        """Find cargo table entry for given ship name"""
        for e in range(len(requestHtml)):
            if requestHtml[e]["Page"] == shipName:
                ship_list = requestHtml[e]
        return [] if isinstance(ship_list, int) else ship_list

    def getTierOptions(self, tier):
        """Get possible tier options from ship tier string"""
        return ['T5', 'T5-U', 'T5-X'] if int(tier) == 5 else ['T6', 'T6-X'] if int(tier) == 6 else ['T'+str(tier)]

    def setVarAndQuit(self, e, name, image, v, win):
        """Helper function to set variables from within UI callbacks"""
        v['item'] = name
        v['image'] = image
        win.destroy()

    def getEmptyItem(self):
        return {"item": "", "image": self.emptyImage}

    def sanitizeEquipmentName(self, name):
        """Strip irreleant bits of equipment name for easier icon matching"""
        return re.sub(r"(∞.*)|(Mk X.*)|(\[.*\].*)|(MK X.*)|(-S$)", '', name).strip()

    def precacheEquipment(self, keyPhrase):
        """Populate in-memory cache of ship equipment lists for faster loading"""
        if keyPhrase in self.backend['cacheEquipment']:
            return self.backend['cacheEquipment'][keyPhrase]
        phrases = [keyPhrase] + (["Ship Weapon"] if "Weapon" in keyPhrase else ["Universal Console"] if "Console" in keyPhrase else [])
        equipment = self.searchJsonTable(self.infoboxes, "type", phrases)
        self.backend['cacheEquipment'][keyPhrase] = {self.sanitizeEquipmentName(equipment[item]["name"]): equipment[item] for item in range(len(equipment))}
        if 'Hangar' in keyPhrase:
            self.backend['cacheEquipment'][keyPhrase] = {key:self.backend['cacheEquipment'][keyPhrase][key] for key in self.backend['cacheEquipment'][keyPhrase] if 'Hangar - Advanced' not in key and 'Hangar - Elite' not in key}

    def searchHtmlTable(self, html, field, phrases):
        """Return HTML table elements containing 1 or more phrases"""
        trs = html.find('tr')
        fields = [tr.find(field, first=True) for tr in trs]
        results = [tr for tr,field in zip(trs,fields) if isinstance(field, Element) and any(phrase in field.text for phrase in phrases)]
        return [] if isinstance(results, int) else results

    def searchJsonTable(self, html, field, phrases):
        """Return Json table elements containing 1 or more phrases"""
        results = []
        for e in range(len(html)):
            if field in html[e]:
                for phrase in phrases:
                    if phrase in html[e][field]:
                        results.append(html[e])
        return [] if isinstance(results, int) else results

    def fetchModifiers(self):
        """Fetch equipment modifiers"""
        if self.backend['modifiers'] is None:
            modPage = self.fetchOrRequestHtml("https://sto.fandom.com/wiki/Modifier", "modifiers").find("div.mw-parser-output", first=True).html
            mods = re.findall(r"(<td.*?>(<b>)*\[.*?\](</b>)*</td>)", modPage)
            self.backend['modifiers'] = list(set([re.sub(r"<.*?>",'',mod[0]) for mod in mods]))
        return self.backend['modifiers']

    def fetchDoffs(self):
        if self.backend['doffs'] is not None:
            return self.backend['doffs']
        specPage = self.fetchOrRequestHtml("https://sto.fandom.com/wiki/Duty_officer#Specializations", "doffs")
        trs = specPage.find('tr')
        doffs = []
        for tr in trs:
            t = tr.text
            if '[SP]' in t or '[GR]' in t:
                doffs.append(tr)
        spaceDoffs = []
        groundDoffs = []
        for tr in doffs:
            tds = tr.find('td')
            if len(tds)<2:
                continue
            spec = tds[0].text
            for li in tds[1].find('li'):
                if '[SP]' in li.text:
                    spaceDoffs.append((spec, li.text.replace('[SP]','')))
                if '[GR]' in li.text:
                    groundDoffs.append((spec, li.text.replace('[GR]','')))
        self.backend['doffs'] = (spaceDoffs,groundDoffs)
        return self.backend['doffs']

    def setListIndex(self, list, index, value):
        print(value)
        list[index] = value

<<<<<<< HEAD
    def imageFromInfoboxName(self, name, width=None, height=None,suffix=''):
=======
    def imageFromInfoboxName(self, name, width=None, height=None, suffix=''):
>>>>>>> 45a0dd8e
        """Translate infobox name into wiki icon link"""
        width = self.itemBoxX if width is None else width
        height = self.itemBoxY if height is None else height
        try:
            return self.fetchOrRequestImage("https://sto.fandom.com/wiki/Special:Filepath/"+name.replace(' ', '_')+"_icon"+suffix+".png", name,width,height)
        except:
            return self.fetchOrRequestImage("https://sto.fandom.com/wiki/Special:Filepath/Common_icon.png", "no_icon",width,height)

    def copyBackendToBuild(self, key):
        """Helper function to copy backend value to build dict"""
        self.build[key] = self.backend[key].get()

    def copyBuildToBackend(self, key):
        """Helper function to copy build value to backend dict"""
        self.backend[key].set(self.build[key])

    def clearBuild(self):
        """Initialize new build state"""
        self.build = {
            "boffs": dict(), 'activeRepTrait': [None] * 5, 'spaceRepTrait': [None] * 5,
            'personalSpaceTrait': [None] * 6, 'personalSpaceTrait2': [None] * 5,
            'starshipTrait': [None] * 6, 'tacConsoles': [None] * 5,
            'sciConsoles': [None] * 5, 'engConsoles': [None] * 5, 'devices': [None] * 5,
            'aftWeapons': [None] * 5, 'foreWeapons': [None] * 5, 'hangars': [None] * 2,
            'deflector': [None], 'engines': [None], 'warpCore': [None], 'shield': [None],
            'career': 'Tactical', 'species': 'Alien', 'ship': '', 'specPrimary': '',
            'specSecondary': '', "tier": '', 'secdef': [None], 'experimental': [None],
            'doffs': {'space': [None]*6 , 'ground': [None]*6}, "tags": dict()
        }

    def clearBackend(self):
        self.backend = {
                        "career": StringVar(self.window), "species": StringVar(self.window),
                        "specPrimary": StringVar(self.window), "specSecondary": StringVar(self.window),
                        "ship": StringVar(self.window), "tier": StringVar(self.window), "playerShipName": StringVar(self.window),
                        'cacheEquipment': dict(), "shipHtml": None, 'modifiers': None, "shipHtmlFull": None, "doffs": None
            }

    def hookBackend(self):
        self.backend['career'].trace_add('write', lambda v,i,m:self.copyBackendToBuild('career'))
        self.backend['species'].trace_add('write', lambda v,i,m:self.copyBackendToBuild('species'))
        self.backend['specPrimary'].trace_add('write', lambda v,i,m:self.copyBackendToBuild('specPrimary'))
        self.backend['specSecondary'].trace_add('write', lambda v,i,m:self.copyBackendToBuild('specSecondary'))
        self.backend['tier'].trace_add('write', lambda v,i,m:self.setupBuildFrames())
        self.backend['ship'].trace_add('write', self.shipMenuCallback)

    def boffTitleToSpec(self, title):
        return  "Tactical" if "Tactical" in title else "Science" if 'Science' in title else "Engineering" if "Engineering" in title else "Universal"

    def clearFrame(self, frame):
        for widget in frame.winfo_children():
            widget.destroy()

    def applyContentFilter(self, frame, content, filter):
        frame.event_generate('<<ResetScroll>>')
        for key in content.keys():
            if re.search(filter, key, re.IGNORECASE):
                content[key][0].grid(row=content[key][1], column=content[key][2], sticky='nsew')
            else:
                content[key][0].grid_forget()

    def pickerGui(self, title, itemVar, items_list, top_bar_functions=None):
        """Open a picker window"""
        pickWindow = Toplevel(self.window)
        pickWindow.title(title)
        pickWindow.geometry("240x400")
        origVar = dict()
        for key in itemVar:
            origVar[key] = itemVar[key]
        pickWindow.protocol('WM_DELETE_WINDOW', lambda:self.pickerCloseCallback(pickWindow,origVar,itemVar))
        container = Frame(pickWindow)
        content = dict()
        if top_bar_functions is not None:
            for func in top_bar_functions:
                func(container, itemVar, content)
        canvas = Canvas(container)
        scrollbar = Scrollbar(container, orient=VERTICAL, command=canvas.yview)
        scrollable_frame = Frame(canvas)
        scrollable_frame.bind("<Configure>", lambda e: canvas.configure(scrollregion=canvas.bbox("all")))
        canvas.create_window((0, 0), window=scrollable_frame, anchor="nw")
        canvas.configure(yscrollcommand=scrollbar.set)
        canvas.bind('<MouseWheel>', lambda event: canvas.yview_scroll(int(-1*(event.delta/120)), "units"))
        startY = canvas.yview()[0]
        container.bind("<<ResetScroll>>", lambda event: canvas.yview_moveto(startY))
        container.pack(fill=BOTH, expand=True)
        canvas.pack(side="left", fill="both", expand=True)
        scrollbar.pack(side=RIGHT,fill=Y)
        i = 0
        for name,image in items_list:
            frame = Frame(scrollable_frame, relief='ridge', borderwidth=1)
            label = Label(frame, image=image)
            label.grid(row=0, column=0, sticky='nsew')
            label.bind('<Button-1>', lambda e,name=name,image=image,v=itemVar,win=pickWindow:self.setVarAndQuit(e,name,image,v,win))
            label.bind('<MouseWheel>', lambda event: canvas.yview_scroll(int(-1*(event.delta/120)), "units"))
            label = Label(frame, text=name, wraplength=200, justify=LEFT)
            label.grid(row=0, column=1, sticky='nsew')
            label.bind('<Button-1>', lambda e,name=name,image=image,v=itemVar,win=pickWindow:self.setVarAndQuit(e,name,image,v,win))
            label.bind('<MouseWheel>', lambda event: canvas.yview_scroll(int(-1*(event.delta/120)), "units"))
            frame.grid(row=i, column=0, sticky='nsew')
            frame.bind('<Button-1>', lambda e,name=name,image=image,v=itemVar,win=pickWindow:self.setVarAndQuit(e,name,image,v,win))
            frame.bind('<MouseWheel>', lambda event: canvas.yview_scroll(int(-1*(event.delta/120)), "units"))
            content[name] = (frame, i, 0)
            i = i + 1
        pickWindow.wait_visibility()    #Implemented for Linux
        pickWindow.grab_set()
        pickWindow.wait_window()
        return itemVar

    def pickerCloseCallback(self, window, origVar, currentVar):
        for key in origVar:
            currentVar[key] = origVar[key]
        window.destroy()

    def shipItemLabelCallback(self, e, canvas, img, i, key, args):
        """Common callback for ship equipment labels"""
        self.precacheEquipment(args[0])
        itemVar = {"item":'',"image":self.emptyImage, "rarity": self.rarities[0], "mark": "Mk XII", "modifiers":[None]}
        items_list = [ (item.replace(args[2], ''), self.imageFromInfoboxName(item)) for item in list(self.backend['cacheEquipment'][args[0]].keys())]
        item = self.pickerGui(args[1], itemVar, items_list, [self.setupSearchFrame, self.setupRarityFrame])
        if 'rarity' not in item or item['item']=='':
            item['rarity'] = self.rarities[0]
        image1 = self.imageFromInfoboxName(item['rarity'])
        canvas.itemconfig(img[0],image=item['image'])
        canvas.itemconfig(img[1],image=image1)
        canvas.bind('<Enter>', lambda e,item=item:self.setupInfoboxFrame(item, args[0]))
        self.build[key][i] = item
        self.backend['i_'+key][i] = [item['image'], image1]
        item.pop('image')

    def traitLabelCallback(self, e, canvas, img, i, key, args):
        """Common callback for all trait labels"""
        items_list=[]
        if args[2]:
            traits = self.fetchOrRequestHtml("https://sto.fandom.com/wiki/Starship_traits", "starship_traits").find('tr')[1:]
            for trait in traits:
                tds = trait.find('td')
                if tds is None or len(tds)<1:
                    continue
                cname = tds[0].text
                cimg = self.imageFromInfoboxName(cname)
                items_list.append((cname,cimg))
        else:
            traits = [self.traits[e] for e in range(len(self.traits)) if "chartype" in self.traits[e] and self.traits[e]["chartype"] == "char"]
            traits = [traits[e] for e in range(len(traits)) if "environment" in traits[e] and traits[e]["environment"] == "space"]
            traits = [traits[e] for e in range(len(traits)) if "type" in traits[e] and traits[e]["type"] == "reputation"]
            if args[0]:
                actives = self.fetchOrRequestHtml("https://sto.fandom.com/wiki/Category:Player_abilities", "player_abilities").links
                traits = [traits[e] for e in range(len(traits)) if "name" in traits[e] and (('/wiki/Trait:_'+traits[e]["name"]).replace(' ','_') in list(actives)) == args[1]]
            items_list = [(traits[e]["name"], self.imageFromInfoboxName(traits[e]["name"],self.itemBoxX,self.itemBoxY)) for e in range(len(traits))]
        itemVar = self.getEmptyItem()
        item = self.pickerGui("Pick trait", itemVar, items_list, [self.setupSearchFrame])
        canvas.itemconfig(img[0],image=item['image'])
        self.build[key][i] = item
        self.backend['i_'+key][i] = item['image']
        item.pop('image')

    def boffLabelCallback(self, e, canvas, img, i, key, args, idx):
        """Common callback for boff labels"""
        boffAbilities = self.fetchOrRequestHtml("https://sto.fandom.com/wiki/Bridge_officer_and_kit_abilities", "boff_abilities")
        l0 = [h2 for h2 in boffAbilities.find('h2') if ' Abilities' in h2.html]
        l1 = boffAbilities.find('h2+h3+table')
        if 'Universal' in args[0]:
            table = [header[1] for header in zip(l0, l1) if isinstance(header[0].find('#Tactical_Abilities', first=True), Element)]
            trs = table[0].find('tr')
            table = [header[1] for header in zip(l0, l1) if isinstance(header[0].find('#Engineering_Abilities', first=True), Element)]
            trs = trs + table[0].find('tr')
            table = [header[1] for header in zip(l0, l1) if isinstance(header[0].find('#Science_Abilities', first=True), Element)]
            trs = trs + table[0].find('tr')
        else:
            table = [header[1] for header in zip(l0, l1) if isinstance(header[0].find('#'+args[0].replace(' ','_')+'_Abilities', first=True), Element)]
            trs = table[0].find('tr')
        if args[1] is not None:
            table = [header[1] for header in zip(l0, l1) if isinstance(header[0].find('#'+args[1].replace(' ','_')+'_Abilities', first=True), Element)]
            trs = trs + table[0].find('tr')
        skills = []
        for tr in trs:
            tds = tr.find('td')
            if len(tds)>0 and tds[args[2]+1].text.strip() != '':
                skills.append(tr)
        items_list = []
        for skill in skills:
            cname = skill.find('td', first=True).text.replace(':','')
            cimg = self.imageFromInfoboxName(cname,self.itemBoxX,self.itemBoxY,'_(Federation)')
            items_list.append((cname,cimg))
        itemVar = self.getEmptyItem()
        item = self.pickerGui("Pick Ability", itemVar, items_list, [self.setupSearchFrame])
        canvas.itemconfig(img,image=item['image'])
        self.build['boffs'][key][i] = item['item']
        self.backend['i_'+key+'_'+str(idx)][i] = item['image']

    def shipMenuCallback(self, *args):
        """Callback for ship selection menu"""
        if self.backend['ship'].get() == '':
            return
        self.build['ship'] = self.backend['ship'].get()
        self.backend['shipHtml'] = self.getShipFromName(self.r_ships, self.build['ship'])
        tier = self.backend['shipHtml']["tier"]
        self.clearFrame(self.shipTierFrame)
        self.setupTierFrame(tier)
        self.backend["tier"].set(self.getTierOptions(tier)[0])

    def shipPickButtonCallback(self, *args):
        """Callback for ship picker button"""
        itemVar = self.getEmptyItem()
        items_list = [(name, self.emptyImage) for name in self.shipNames]
        item = self.pickerGui("Pick Starship", itemVar, items_list, [self.setupSearchFrame])
        self.shipButton.configure(text=item['item'])
        self.backend['ship'].set(item['item'])

    def importCallback(self, event):
        """Callback for import button"""
        inFilename = filedialog.askopenfilename(filetypes=[("JSON file", '*.json'),("PNG image","*.png"),("All Files","*.*")])
        if not inFilename: return
        if inFilename.endswith('.png'):
            image = Image.open(inFilename)
            self.build = json.loads(image.text['build'])
        else:
            with open(inFilename, 'r') as inFile:
                self.build = json.load(inFile)
        self.clearBackend()
        self.copyBuildToBackend('career')
        self.copyBuildToBackend('species')
        self.copyBuildToBackend('specPrimary')
        self.copyBuildToBackend('specSecondary')
        self.copyBuildToBackend('ship')
        self.copyBuildToBackend('tier')
        self.hookBackend()
        self.setupShipInfoFrame()
        self.setupTierFrame(int(self.build['tier'][1]))
        self.shipButton.configure(text=self.build['ship'])
        self.setupBuildFrames()

    def exportCallback(self, event):
        """Callback for export button"""
        with filedialog.asksaveasfile() as outFile:
            json.dump(self.build, outFile)

    def exportPngCallback(self, event):
        """Callback for export as png button"""
        image = ImageGrab.grab(bbox=(self.window.winfo_rootx(), self.window.winfo_rooty(), self.window.winfo_width(), self.window.winfo_height()))
        outFilename = filedialog.asksaveasfilename(defaultextension=".png",filetypes=[("PNG image","*.png"),("All Files","*.*")])
        info = PngImagePlugin.PngInfo()
        info.add_text('build', json.dumps(self.build))
        image.save(outFilename, "PNG", pnginfo=info)

    def clearBuildCallback(self, event):
        """Callback for the clear build button"""
        self.clearBuild()
        self.copyBuildToBackend('career')
        self.copyBuildToBackend('species')
        self.copyBuildToBackend('specPrimary')
        self.copyBuildToBackend('specSecondary')
        self.copyBuildToBackend('ship')
        self.backend['tier'].set('')
        self.backend['shipHtml'] = None
        self.setupShipInfoFrame()
        self.shipImg = self.emptyImage
        self.shipLabel.configure(image=self.shipImg)

    def doffSpecCallback(self, om, v0, v1, row, isSpace=True):
        if self.backend['doffs'] is None:
            return
        self.build['doffs']['space' if isSpace else 'groud'][row] = {"name": "", "spec": v0.get(), "effect": ''}
        menu = om['menu']
        menu.delete(0, END)
        for power in self.backend['doffs'][0 if isSpace else 1]:
            if v0.get() in power[0]:
                menu.add_command(label=power[1], command=lambda value=power[1]: v1.set(value))

    def doffEffectCallback(self, om, v0, v1, row, isSpace=True):
        if self.backend['doffs'] is None:
            return
        self.build['doffs']['space' if isSpace else 'groud'][row]['effect'] = v1.get()

    def tagBoxCallback(self, var, text):
        self.build['tags'][text] = var.get()

    def markBoxCallback(self, itemVar, value):
        itemVar['mark'] = value

    def setupSearchFrame(self,frame,itemVar,content):
        topbarFrame = Frame(frame)
        searchText = StringVar()
        Label(topbarFrame, text="Search:").grid(row=0, column=0, sticky='nsew')
        searchEntry = Entry(topbarFrame, textvariable=searchText)
        searchEntry.grid(row=0, column=1, columnspan=5, sticky='nsew')
        searchEntry.focus_set()
        searchText.trace_add('write', lambda v,i,m,content=content,frame=frame:self.applyContentFilter(frame, content, searchText.get()))
        topbarFrame.pack()

    def setupRarityFrame(self,frame,itemVar,content):
        topbarFrame = Frame(frame)
        mark = StringVar()
        markOption = OptionMenu(topbarFrame, mark, "Mk I", "Mk II", "Mk III", "Mk IIII", "Mk V", "Mk VI", "Mk VII", "Mk VIII", "Mk IX", "Mk X", "Mk XI", "Mk XII", "Mk XIII", "Mk XIV", "Mk XV")
        markOption.grid(row=0, column=0, sticky='nsw')
        rarity = StringVar(value=self.rarities[0])
        rarityOption = OptionMenu(topbarFrame, rarity, *self.rarities)
        rarityOption.grid(row=0, column=1, sticky='nsw')
        modFrame = Frame(topbarFrame, bg='gray')
        modFrame.grid(row=1, column=0, sticky='nsew')
        mark.trace_add('write', lambda v,i,m:self.markBoxCallback(value=mark.get(), itemVar=itemVar))
        rarity.trace_add('write', lambda v,i,m,frame=modFrame:self.setupModFrame(frame, rarity=rarity.get(), itemVar=itemVar))
        topbarFrame.pack()

    def labelBuildBlock(self, frame, name, row, col, cspan, key, n, callback, args=None):
        """Set up n-element line of ship equipment"""
        self.backend['i_'+key] = [None] * n
        cFrame = Frame(frame, bg='#3a3a3a')
        cFrame.grid(row=row, column=col, columnspan=cspan, sticky='nsew', padx=10)
        lFrame = Frame(cFrame, bg='#3a3a3a')
        lFrame.pack(fill=BOTH, expand=True)
        label =  Label(lFrame, text=name, bg='#3a3a3a', fg='#ffffff', font=('Helvetica', 8))
        label.pack(side='left')
        iFrame = Frame(cFrame, bg='#3a3a3a')
        iFrame.pack(fill=BOTH, expand=True)
        for i in range(n):
            image1=None
            if key in self.build and self.build[key][i] is not None:
                image0=self.imageFromInfoboxName(self.build[key][i]['item'])
                if 'rarity' in self.build[key][i]:
                    image1=self.imageFromInfoboxName(self.build[key][i]['rarity'])
                self.backend['i_'+key][i] = [image0, image1]
            else:
                image0=image1=self.emptyImage
            canvas = Canvas(iFrame, highlightthickness=0, borderwidth=0, width=25, height=35, bg='gray')
            canvas.grid(row=row, column=i+1, sticky='nse', padx=2, pady=2)
            img0 = canvas.create_image(0,0, anchor="nw",image=image0)
            img1 = None if image1 is None else canvas.create_image(0,0, anchor="nw",image=image1)
            if (args is not None):
                canvas.bind('<Button-1>', lambda e,canvas=canvas,img=(img0, img1),i=i,args=args,key=key,callback=callback:callback(e,canvas,img,i,key,args))

    def setupShipBuildFrame(self, ship):
        """Set up UI frame containing ship equipment"""
        self.clearFrame(self.shipEquipmentFrame)
        self.backend['shipForeWeapons'] = int(ship["fore"])
        self.backend['shipAftWeapons'] = int(ship["aft"])
        self.backend['shipDevices'] = int(ship["devices"])
        self.backend['shipTacConsoles'] = int(ship["consolestac"])
        self.backend['shipEngConsoles'] = int(ship["consoleseng"])
        self.backend['shipSciConsoles'] = int(ship["consolessci"])
        self.backend['shipUniConsoles'] = 1 if '-Miracle Worker' in ship["boffs"][0] else 0
        self.backend['shipHangars'] = 0 if ship["hangars"] == '' else int(ship["hangars"])
        if '-X' in self.backend['tier'].get():
            self.backend['shipUniConsoles'] = self.backend['shipUniConsoles'] + 1
            self.backend['shipDevices'] = self.backend['shipDevices'] + 1
        if 'T5-' in self.backend['tier'].get():
            t5console = ship["t5uconsole"]
            key = 'shipTacConsoles' if 'tac' in t5console else 'shipEngConsoles' if 'eng' in t5console else 'shipSciConsoles'
            self.backend[key] = self.backend[key] + 1
        self.labelBuildBlock(self.shipEquipmentFrame, "Fore Weapons", 0, 0, 1, 'foreWeapons', self.backend['shipForeWeapons'], self.shipItemLabelCallback, ["Ship Fore Weapon", "Pick Fore Weapon", ""])
        sensor_analysis, subsystem_targeting = False, False
        for e in range(len(ship["abilities"])):
            if ship["abilities"][e] == "Sensor Analysis":
                sensor_analysis = True
            elif ship["abilities"][e] == "Subsystem Targeting":
                subsystem_targeting = True
        if sensor_analysis == True and subsystem_targeting == True:
            self.labelBuildBlock(self.shipEquipmentFrame, "Secondary", 1, 1, 1, 'secdef', 1, self.shipItemLabelCallback, ["Ship Secondary Deflector", "Pick Secdef", ""])
        self.labelBuildBlock(self.shipEquipmentFrame, "Deflector", 0, 1, 1, 'deflector', 1, self.shipItemLabelCallback, ["Ship Deflector Dish", "Pick Deflector", ""])
        self.labelBuildBlock(self.shipEquipmentFrame, "Engines", 2, 1, 1, 'engines', 1, self.shipItemLabelCallback, ["Impulse Engine", "Pick Engine", ""])
        self.labelBuildBlock(self.shipEquipmentFrame, "Core", 3, 1, 1, 'warpCore', 1, self.shipItemLabelCallback, ["Singularity Core" if "Warbird" in self.build['ship'] or "Aves" in self.build['ship'] else "Warp Core", "Pick Core", ""])
        self.labelBuildBlock(self.shipEquipmentFrame, "Shield", 4, 1, 1, 'shield' , 1, self.shipItemLabelCallback, ["Ship Shields", "Pick Shield", ""])
        self.labelBuildBlock(self.shipEquipmentFrame, "Aft Weapons", 1, 0, 1, 'aftWeapons', self.backend['shipAftWeapons'], self.shipItemLabelCallback, ["Ship Aft Weapon", "Pick aft weapon", ""])
        for e in range(len(ship["boffs"])):
            if "Commander Tactical" in ship["boffs"][e] or ship["displaytype"] == "Science Destroyer" or (ship["type"] == "Raider" and ship["tier"] >= 5):
                if ship["fore"] + ship["aft"] < 8:
                    if ship["hangars"] != 2:
                            self.labelBuildBlock(self.shipEquipmentFrame, "Experimental", 2, 0, 1, 'experimental', 1, self.shipItemLabelCallback, ["Experimental", "Pick Experimental Weapon", ""])

        self.labelBuildBlock(self.shipEquipmentFrame, "Devices", 3, 0, 1, 'devices', self.backend['shipDevices'], self.shipItemLabelCallback, ["Ship Device", "Pick Device", ""])
        if self.backend['shipUniConsoles'] > 0:
            self.labelBuildBlock(self.shipEquipmentFrame, "Uni Consoles", 3, 2, 1, 'uniConsoles', self.backend['shipUniConsoles'], self.shipItemLabelCallback, ["Console", "Pick Uni Console", "Console - Universal - "])
        self.labelBuildBlock(self.shipEquipmentFrame, "Sci Consoles", 2, 2, 1, 'sciConsoles', self.backend['shipSciConsoles'], self.shipItemLabelCallback, ["Ship Science Console", "Pick Sci Console", "Console - Science - "])
        self.labelBuildBlock(self.shipEquipmentFrame, "Eng Consoles", 1, 2, 1, 'engConsoles', self.backend['shipEngConsoles'], self.shipItemLabelCallback, ["Ship Engineering Console", "Pick Eng Console", "Console - Engineering - "])
        self.labelBuildBlock(self.shipEquipmentFrame, "Tac Consoles", 0, 2, 1, 'tacConsoles', self.backend['shipTacConsoles'], self.shipItemLabelCallback, ["Ship Tactical Console", "Pick Tac Console", "Console - Tactical - "])
        if self.backend['shipHangars'] > 0:
            self.labelBuildBlock(self.shipEquipmentFrame, "Hangars", 4, 0, 1, 'hangars', self.backend['shipHangars'], self.shipItemLabelCallback, ["Hangar Bay", "Pick Hangar Pet", "Hangar - "])

    def setupTraitFrame(self):
        """Set up UI frame containing traits"""
        self.clearFrame(self.shipTraitFrame)
        self.labelBuildBlock(self.shipTraitFrame, "Personal", 0, 0, 1, 'personalSpaceTrait', 6 if ('Alien' in self.backend['species'].get()) else 5, self.traitLabelCallback, [False, False, False])
        self.labelBuildBlock(self.shipTraitFrame, "Personal", 1, 0, 1, 'personalSpaceTrait2', 5, self.traitLabelCallback, [False, False, False])
        self.labelBuildBlock(self.shipTraitFrame, "Starship", 2, 0, 1, 'starshipTrait', 5+(1 if '-X' in self.backend['tier'].get() else 0), self.traitLabelCallback, [False, False, True])
        self.labelBuildBlock(self.shipTraitFrame, "SpaceRep", 3, 0, 1, 'spaceRepTrait', 5, self.traitLabelCallback, [True, False, False])
        self.labelBuildBlock(self.shipTraitFrame, "Active", 4, 0, 1, 'activeRepTrait', 5, self.traitLabelCallback, [True, True, False])

    def setupBoffFrame(self, ship):
        """Set up UI frame containing boff skills"""
        self.clearFrame(self.shipBoffFrame)
<<<<<<< HEAD
        idx = 0
        boffs = ship["boffs"]
=======
        boffString = ship.find('td.field_boffs', first=True).html
        boffString = boffString.replace('<td class="field_boffs">', '').replace('</td>', '')
        boffs = [s.strip() for s in boffString.split('<span class="CargoDelimiter">•</span>')]
        idx = 0
>>>>>>> 45a0dd8e
        for boff in boffs:
            rank = 3 if "Lieutenant Commander" in boff else 2 if "Lieutenant" in boff else 4 if "Commander" in boff else 1
            boff = boff.replace('Lieutenant', '').replace('Commander', '').replace('Ensign', '').strip()
            spec = self.boffTitleToSpec(boff)
            sspec = None
            for s in self.specNames:
                if '-'+s in boff:
                    sspec = s
                    break
            if spec == 'Tactical' and rank == 3 and 'Science Destroyer' in self.build['ship']: #sci destroyers get tac mode turning lt cmdr to cmdr
                rank = 4
            bFrame = Frame(self.shipBoffFrame, width=120, height=80, bg='#3a3a3a')
            bFrame.pack(fill=BOTH, expand=True)
            boffSan = boff.replace(' ','_')
            self.backend['i_'+boffSan+'_'+str(idx)] = [None] * rank
            bSubFrame0 = Frame(bFrame, bg='#3a3a3a')
            bSubFrame0.pack(fill=BOTH)
            v = StringVar(self.window, value=boff)
            if spec == 'Universal':
                v.set(boff.replace('Universal', 'Tactical'))
<<<<<<< HEAD
                specLabel0 = OptionMenu(bSubFrame0, v, boff.replace('Universal', 'Tactical'), boff.replace('Universal', 'Engineering'), boff.replace('Universal', 'Science'))
=======
                specLabel0 = OptionMenu(bSubFrame0, v, boff.replace('Universal', 'Tactical'), boff.replace('Universal', 'Engineering'), boff.replace('Universal', 'Science')) 
>>>>>>> 45a0dd8e
                specLabel0.configure(bg='#3a3a3a', fg='#ffffff', font=('Helvetica', 10))
                specLabel0.pack(side='left')
            else:
                specLabel0 = Label(bSubFrame0, text=(spec if sspec is None else spec+' / '+sspec), bg='#3a3a3a', fg='#ffffff', font=('Helvetica', 10))
                specLabel0.pack(side='left')
            bSubFrame1 = Frame(bFrame, bg='#3a3a3a')
            bSubFrame1.pack(fill=BOTH)
            for i in range(rank):
                if boffSan in self.build['boffs'] and self.build['boffs'][boffSan][i] is not None:
                    image=self.imageFromInfoboxName(self.build['boffs'][boffSan][i])
                    self.backend['i_'+boffSan][i] = image
                else:
                    image=self.emptyImage
                    self.build['boffs'][boffSan] = [None] * rank
                canvas = Canvas(bSubFrame1, highlightthickness=0, borderwidth=0, width=25, height=35, bg='gray')
                canvas.grid(row=1, column=i, sticky='ns', padx=2, pady=2)
                img0 = canvas.create_image(0,0, anchor="nw",image=image)
                canvas.bind('<Button-1>', lambda e,canvas=canvas,img=img0,i=i,spec=spec,sspec=sspec,key=boffSan,idx=idx,v=v,callback=self.boffLabelCallback:callback(e,canvas,img,i,key,[self.boffTitleToSpec(v.get()), sspec, i], idx))
            idx = idx + 1

    def setupBuildFrames(self):
        """Set up all relevant build frames"""
        self.build['tier'] = self.backend['tier'].get()
        if self.backend['shipHtml'] is not None:
            self.setupShipBuildFrame(self.backend['shipHtml'])
            self.setupBoffFrame(self.backend['shipHtml'])
            self.setupDoffFrame()
            self.setupTraitFrame()
            self.setupInfoboxFrame(self.getEmptyItem(),'')

    def setupModFrame(self, frame, rarity, itemVar):
        """Set up modifier frame in equipment picker"""
        self.clearFrame(frame)
        n = self.rarities.index(rarity)
        itemVar['rarity'] = rarity
        itemVar['modifiers'] = [None]*n
        mods = self.fetchModifiers()
        for i in range(n):
            v = StringVar()
            v.trace_add('write', lambda v0,v1,v2,i=i,itemVar=itemVar,v=v:self.setListIndex(itemVar['modifiers'],i,v.get()))
            OptionMenu(frame, v, *mods).grid(row=0, column=i, sticky='n')

    def setupInfoboxFrame(self, item, key):
        """Set up infobox frame with given item"""
        self.clearFrame(self.shipInfoboxFrame)
        Label(self.shipInfoboxFrame, text="STATS & OTHER INFO").pack(fill="both", expand=True)
        text = Text(self.shipInfoboxFrame, height=25, width=30, font=('Helvetica', 10), bg='#3a3a3a', fg='#ffffff')
        text.pack(fill="both", expand=True, padx=2, pady=2)
        if item['item'] == '':
            return
        html = self.backend['cacheEquipment'][key][item['item']]
        text.insert(END, item['item']+' '+item['mark']+' '+('' if item['modifiers'][0] is None else ''.join(item['modifiers']))+'\n')
        text.insert(END, item['rarity']+' '+ html["type"]+'\n')
        for i in range(1,9):
            for header in ["head", "subhead", "text"]:
                t = html[header+str(i)].replace(":",'').strip()
                if t.strip() != '':
                    text.insert(END, t+'\n')
        text.configure(state=DISABLED)

    def setupDoffFrame(self):
        self.clearFrame(self.shipDoffFrame)
        mainFrame = Frame(self.shipDoffFrame, bg='#3a3a3a')
        mainFrame.pack(side='left')
        spaceDoffFrame = Frame(mainFrame, bg='#3a3a3a')
        spaceDoffFrame.pack(side='left', fill=BOTH, expand=True)
        groundDoffFrame = Frame(mainFrame, bg='#3a3a3a')
        groundDoffFrame.pack(side='left', fill=BOTH, expand=True)
        Label(spaceDoffFrame, text="SPACE DUTY OFFICERS", bg='#3a3a3a', fg='#ffffff').grid(row=0, column=0,columnspan=3, sticky='nsew')
        space,ground = self.fetchDoffs()
        for i in range(6):
            v0 = StringVar(self.window)
            v1 = StringVar(self.window)
            v2 = StringVar(self.window)
            m = OptionMenu(spaceDoffFrame, v0, 'NAME', *['A','B','C'])
            m.grid(row=i+1, column=0, sticky='nsew')
            m.configure(bg='#b3b3b3',fg='#ffffff', borderwidth=0, highlightthickness=0, state=DISABLED)
            m = OptionMenu(spaceDoffFrame, v1, 'SPECIALIZATION', *list(set([doff[0] for doff in space])))
            m.grid(row=i+1, column=1, sticky='nsew')
            m.configure(bg='#b3b3b3',fg='#ffffff', borderwidth=0, highlightthickness=0)
            m = OptionMenu(spaceDoffFrame, v2, 'EFFECT\nOTHER', '')
            m.grid(row=i+1, column=2, sticky='nsew')
            m.configure(bg='#b3b3b3',fg='#ffffff', borderwidth=0, highlightthickness=0, width=20)
            if self.build['doffs']['space'][i] is not None:
                v0.set(self.build['doffs']['space'][i]['name'])
                v1.set(self.build['doffs']['space'][i]['spec'])
                v2.set(self.build['doffs']['space'][i]['effect'])
            v1.trace_add("write", lambda v,i,m,menu=m,v0=v1,v1=v2,row=i:self.doffSpecCallback(menu, v0,v1, row, True))
            v2.trace_add("write", lambda v,i,m,menu=m,v0=v1,v1=v2,row=i:self.doffEffectCallback(menu, v0,v1, row, True))
        Label(groundDoffFrame, text="GROUND DUTY OFFICERS", bg='#3a3a3a', fg='#ffffff').grid(row=0, column=0,columnspan=3, sticky='nsew')
        for i in range(6):
            v0 = StringVar(self.window)
            v1 = StringVar(self.window)
            v2 = StringVar(self.window)
            m = OptionMenu(groundDoffFrame, v0, 'NAME', *['A','B','C'])
            m.grid(row=i+1, column=0, sticky='nsew')
            m.configure(bg='#b3b3b3',fg='#ffffff', borderwidth=0, highlightthickness=0, state=DISABLED)
            m = OptionMenu(groundDoffFrame, v1, 'SPECIALIZATION', *list(set([doff[0] for doff in ground])))
            m.grid(row=i+1, column=1, sticky='nsew')
            m.configure(bg='#b3b3b3',fg='#ffffff', borderwidth=0, highlightthickness=0)
            m = OptionMenu(groundDoffFrame, v2, 'EFFECT\nOTHER', '')
            m.grid(row=i+1, column=2, sticky='nsew')
            m.configure(bg='#b3b3b3',fg='#ffffff', borderwidth=0, highlightthickness=0, width=20)
            if self.build['doffs']['ground'][i] is not None:
                v0.set(self.build['doffs']['space'][i]['name'])
                v1.set(self.build['doffs']['space'][i]['spec'])
                v2.set(self.build['doffs']['space'][i]['effect'])
            v1.trace_add("write", lambda v,i,m,menu=m,v0=v1,v1=v2,row=i:self.doffSpecCallback(menu, v0,v1,row, False))
            v2.trace_add("write", lambda v,i,m,menu=m,v0=v1,v1=v2,row=i:self.doffEffectCallback(menu, v0,v1, row, False))

    def setupLogoFrame(self):
        self.clearFrame(self.logoFrame)
        self.images['logoImage'] = self.loadLocalImage("logo_bar.png", self.window.winfo_screenwidth(), int(self.window.winfo_screenwidth()/1920 * 134))
        Label(self.logoFrame, image=self.images['logoImage'], borderwidth=0, highlightthickness=0).pack()

    def setupMenuFrame(self):
        self.clearFrame(self.menuFrame)
        f = font.Font(family='Helvetica', size=12, weight='bold')
        buttonSpace = Button(self.menuFrame, text="SPACE", bg='#6b6b6b', fg='#ffffff', font=f)
        buttonSpace.grid(row=0, column=0, sticky='nsew')
        buttonGround = Button(self.menuFrame, text="GROUND", bg='#6b6b6b', fg='#ffffff', font=f)
        buttonGround.grid(row=0, column=1, sticky='nsew')
        buttonSkill = Button(self.menuFrame, text="SKILL TREE", bg='#6b6b6b', fg='#ffffff', font=f)
        buttonSkill.grid(row=0, column=2, sticky='nsew')
        buttonLibrary = Button(self.menuFrame, text="LIBRARY", bg='#6b6b6b', fg='#ffffff', font=f)
        buttonLibrary.grid(row=0, column=3, sticky='nsew')
        buttonSettings = Button(self.menuFrame, text="SETTINGS", bg='#6b6b6b', fg='#ffffff', font=f)
        buttonSettings.grid(row=0, column=4, sticky='nsew')
        for i in range(5):
            self.menuFrame.grid_columnconfigure(i, weight=1, uniform="mainCol")

    def setupTierFrame(self, tier):
        Label(self.shipTierFrame, text="Tier:", fg='#3a3a3a', bg='#b3b3b3').grid(row=0, column=0, sticky='nsew')
        m = OptionMenu(self.shipTierFrame, self.backend["tier"], *self.getTierOptions(tier))
        m.grid(column=1, row=0, sticky='nsew', pady=5)
        m.configure(bg='#3a3a3a',fg='#b3b3b3', borderwidth=0, highlightthickness=0)
        self.backend['shipHtml'] = self.getShipFromName(self.r_ships, self.build['ship'])
        try:
            ship_image = self.backend['shipHtml']["image"]
            self.shipImg = self.fetchOrRequestImage("https://sto.fandom.com/wiki/Special:Filepath/"+ship_image.replace(' ','_'), self.build['ship'], 260, 146)
            self.shipLabel.configure(image=self.shipImg)
        except:
            self.shipImg = self.fetchOrRequestImage("https://sto.fandom.com/wiki/Special:Filepath/Federation_Emblem.png", "federation_emblem", 260, 146)
            self.shipLabel.configure(image=self.shipImg)

    def setupShipInfoFrame(self):
        self.clearFrame(self.shipInfoFrame)
        playerShipNameFrame = Frame(self.shipInfoFrame, bg='#b3b3b3')
        playerShipNameFrame.pack(fill=BOTH, expand=True)
        Label(playerShipNameFrame, text="SHIP NAME:", fg='#3a3a3a', bg='#b3b3b3').grid(row=0, column=0, sticky='nsew')
        Entry(playerShipNameFrame, textvariable=self.backend['playerShipName'], fg='#3a3a3a', bg='#b3b3b3').grid(row=0, column=1, sticky='nsew')
        playerShipNameFrame.grid_columnconfigure(1, weight=1)
        exportImportFrame = Frame(self.shipInfoFrame)
        exportImportFrame.pack(fill=BOTH, expand=True)
        buttonExport = Button(exportImportFrame, text='Export', bg='#3a3a3a',fg='#b3b3b3')
        buttonExport.pack(side='left', fill=BOTH, expand=True)
        buttonExport.bind('<Button-1>', self.exportCallback)
        buttonImport = Button(exportImportFrame, text='Import', bg='#3a3a3a',fg='#b3b3b3')
        buttonImport.pack(side='left', fill=BOTH, expand=True)
        buttonImport.bind('<Button-1>', self.importCallback)
        buttonClear = Button(exportImportFrame, text='Clear', bg='#3a3a3a',fg='#b3b3b3')
        buttonClear.pack(side='left', fill=BOTH, expand=True)
        buttonClear.bind('<Button-1>', self.clearBuildCallback)
        buttonExportPng = Button(exportImportFrame, text='Export .png', bg='#3a3a3a',fg='#b3b3b3')
        buttonExportPng.pack(side='left', fill=BOTH, expand=True)
        buttonExportPng.bind('<Button-1>', self.exportPngCallback)
        shipLabelFrame = Frame(self.shipInfoFrame, bg='#b3b3b3')
        shipLabelFrame.pack(fill=BOTH, expand=True)
        self.shipLabel = Label(shipLabelFrame, fg='#3a3a3a', bg='#b3b3b3')
        self.shipLabel.pack(fill=BOTH, expand=True)
        shipNameFrame = Frame(self.shipInfoFrame, bg='#b3b3b3')
        shipNameFrame.pack(fill=BOTH, expand=True, padx=2)
        Label(shipNameFrame, text="Ship: ", fg='#3a3a3a', bg='#b3b3b3').grid(column=0, row = 0, sticky='nwse')
        self.shipButton = Button(shipNameFrame, text="<Pick>", command=self.shipPickButtonCallback, bg='#b3b3b3')
        self.shipButton.grid(column=1, row=0, sticky='nwse')
        shipNameFrame.grid_columnconfigure(1, weight=1)
        self.shipTierFrame = Frame(self.shipInfoFrame, bg='#b3b3b3')
        self.shipTierFrame.pack(fill=BOTH, expand=True, padx=2)
        tagsAndCharFrame = Frame(self.shipInfoFrame, bg='#b3b3b3')
        tagsAndCharFrame.pack(fill=BOTH, expand=True, padx=2)
        tagsAndCharFrame.grid_columnconfigure(0, weight=1)
        tagsAndCharFrame.grid_columnconfigure(1, weight=1)
        buildTagFrame = Frame(tagsAndCharFrame, bg='#b3b3b3')
        buildTagFrame.grid(row=0, column=0, sticky='nsew')
        charInfoFrame = Frame(tagsAndCharFrame, bg='#b3b3b3')
        charInfoFrame.grid(row=0, column=1, sticky='nsew')
        Label(buildTagFrame, text="BUILD TAGS", fg='#3a3a3a', bg='#b3b3b3').pack(fill=BOTH, expand=True)
        for tag in ["DEW", "KINETIC", "EPG", "DEWSCI", "THEME"]:
            tagFrame = Frame(buildTagFrame, bg='#b3b3b3')
            tagFrame.pack(fill=BOTH, expand=True)
            v = IntVar(self.window, value=(1 if tag in self.build['tags'] and self.build['tags'][tag] == 1 else 0))
            Checkbutton(tagFrame, variable=v, fg='#3a3a3a', bg='#b3b3b3').grid(row=0,column=0)
            v.trace_add("write", lambda v,i,m,var=v,text=tag:self.tagBoxCallback(var,text))
            Label(tagFrame, text=tag, fg='#3a3a3a', bg='#b3b3b3').grid(row=0,column=1)
        Label(charInfoFrame, text="CAPTAIN CAREER", fg='#3a3a3a', bg='#b3b3b3').pack(fill=BOTH, expand=True)
        m = OptionMenu(charInfoFrame, self.backend["career"], "", "Tactical", "Engineering", "Science")
        m.pack(fill=BOTH, expand=True)
        m.configure(bg='#3a3a3a',fg='#b3b3b3', borderwidth=0, highlightthickness=0)
        Label(charInfoFrame, text="SPECIES", fg='#3a3a3a', bg='#b3b3b3').pack(fill=BOTH, expand=True)
        m = OptionMenu(charInfoFrame, self.backend["species"], *self.speciesNames)
        m.pack(fill=BOTH, expand=True)
        m.configure(bg='#3a3a3a',fg='#b3b3b3', borderwidth=0, highlightthickness=0)
        Label(charInfoFrame, text="PRIMARY SPEC", fg='#3a3a3a', bg='#b3b3b3').pack(fill=BOTH, expand=True)
        m = OptionMenu(charInfoFrame, self.backend["specPrimary"], '', *self.specNames)
        m.pack(fill=BOTH, expand=True)
        m.configure(bg='#3a3a3a',fg='#b3b3b3', borderwidth=0, highlightthickness=0)
        Label(charInfoFrame, text="SECONDARY SPEC", fg='#3a3a3a', bg='#b3b3b3').pack(fill=BOTH, expand=True)
        m = OptionMenu(charInfoFrame, self.backend["specSecondary"], '', *self.specNames)
        m.pack(fill=BOTH, expand=True, pady=2)
        m.configure(bg='#3a3a3a',fg='#b3b3b3', borderwidth=0, highlightthickness=0)


    def setupUIFrames(self):
        defaultFont = font.nametofont('TkDefaultFont')
        defaultFont.configure(family='Helvetica', size='10')

        self.containerFrame = Frame(self.window, bg='#c59129')
        self.containerFrame.pack(fill=BOTH, expand=True)
        self.logoFrame = Frame(self.containerFrame, bg='#c59129')
        self.logoFrame.pack(fill=X)
        self.menuFrame = Frame(self.containerFrame, bg='#c59129')
        self.menuFrame.pack(fill=X, padx=15)
        self.spaceBuildFrame = Frame(self.containerFrame, bg='#3a3a3a')
        self.spaceBuildFrame.pack(fill=BOTH, expand=True, padx=15)

        self.shipInfoFrame = Frame(self.spaceBuildFrame, bg='#b3b3b3')
        self.shipInfoFrame.grid(row=0,column=0,sticky='nsew',rowspan=2, pady=5)
        self.shipMiddleFrame = Frame(self.spaceBuildFrame, bg='#3a3a3a')
        self.shipMiddleFrame.grid(row=0,column=1,columnspan=3,sticky='nsew', pady=5)
        self.shipMiddleFrameUpper = Frame(self.shipMiddleFrame, bg='#3a3a3a')
        self.shipMiddleFrameUpper.grid(row=0,column=1,columnspan=3,sticky='nsew')
        self.shipEquipmentFrame = Frame(self.shipMiddleFrameUpper, bg='#3a3a3a')
        self.shipEquipmentFrame.pack(side='left', fill=BOTH, expand=True, padx=20)
        self.shipBoffFrame = Frame(self.shipMiddleFrameUpper, bg='#3a3a3a')
        self.shipBoffFrame.pack(side='left', fill=BOTH, expand=True)
        self.shipTraitFrame = Frame(self.shipMiddleFrameUpper, bg='#3a3a3a')
        self.shipTraitFrame.pack(side='left', fill=BOTH, expand=True)
        self.shipMiddleFrameLower = Frame(self.shipMiddleFrame, bg='#3a3a3a')
        self.shipMiddleFrameLower.grid(row=1,column=1,columnspan=3,sticky='nsew')
        self.shipDoffFrame = Frame(self.shipMiddleFrameLower, bg='#3a3a3a')
        self.shipDoffFrame.pack(fill=BOTH, expand=True, padx=20)
        self.shipInfoboxFrame = Frame(self.spaceBuildFrame, bg='#b3b3b3')
        self.shipInfoboxFrame.grid(row=0,column=4,rowspan=2,sticky='nsew', pady=5)
        for i in range(5):
            self.spaceBuildFrame.grid_columnconfigure(i, weight=1, uniform="mainCol")
        self.shipMiddleFrame.grid_columnconfigure(0, weight=1, uniform="secCol")
        self.shipMiddleFrame.grid_columnconfigure(1, weight=1, uniform="secCol")
        self.shipMiddleFrame.grid_columnconfigure(2, weight=1, uniform="secCol")

        self.setupLogoFrame()
        self.setupMenuFrame()
        self.setupShipInfoFrame()

    def __init__(self) -> None:
        """Main setup function"""
        self.window = Tk()
        # self.window.geometry('1280x650')
        self.window.title("STO Equipment and Trait Selector")
        self.session = HTMLSession()
        self.clearBuild()
        self.clearBackend()
        self.hookBackend()
        self.images = dict()
        self.rarities = ["Common", "Uncommon", "Rare", "Very rare", "Ultra rare", "Epic"]
        self.emptyImage = self.fetchOrRequestImage("https://sto.fandom.com/wiki/Special:Filepath/Common_icon.png", "no_icon",self.itemBoxX,self.itemBoxY)
        self.infoboxes = self.fetchOrRequestJson(SETS.item_query, "infoboxes")
        self.traits = self.fetchOrRequestJson(SETS.trait_query, "traits")
        r_species = self.fetchOrRequestHtml("https://sto.fandom.com/wiki/Category:Player_races", "species")
        self.speciesNames = [e.text for e in r_species.find('#mw-pages .mw-category-group .to_hasTooltip') if 'Guide' not in e.text and 'Player' not in e.text]
        r_specs = self.fetchOrRequestHtml("https://sto.fandom.com/wiki/Category:Captain_specializations", "specs")
        self.specNames = [e.text.replace(' (specialization)', '').replace(' Officer', '').replace(' Operative', '') for e in r_specs.find('#mw-pages .mw-category-group .to_hasTooltip') if '(specialization)' in e.text]
        self.r_ships = self.fetchOrRequestJson(SETS.ship_query, "ship_list")
        self.shipNames = [e["Page"] for e in self.r_ships]


        self.setupUIFrames()

    def run(self):
        self.window.mainloop()

SETS().run()<|MERGE_RESOLUTION|>--- conflicted
+++ resolved
@@ -175,11 +175,7 @@
         print(value)
         list[index] = value
 
-<<<<<<< HEAD
-    def imageFromInfoboxName(self, name, width=None, height=None,suffix=''):
-=======
     def imageFromInfoboxName(self, name, width=None, height=None, suffix=''):
->>>>>>> 45a0dd8e
         """Translate infobox name into wiki icon link"""
         width = self.itemBoxX if width is None else width
         height = self.itemBoxY if height is None else height
@@ -570,15 +566,8 @@
     def setupBoffFrame(self, ship):
         """Set up UI frame containing boff skills"""
         self.clearFrame(self.shipBoffFrame)
-<<<<<<< HEAD
         idx = 0
         boffs = ship["boffs"]
-=======
-        boffString = ship.find('td.field_boffs', first=True).html
-        boffString = boffString.replace('<td class="field_boffs">', '').replace('</td>', '')
-        boffs = [s.strip() for s in boffString.split('<span class="CargoDelimiter">•</span>')]
-        idx = 0
->>>>>>> 45a0dd8e
         for boff in boffs:
             rank = 3 if "Lieutenant Commander" in boff else 2 if "Lieutenant" in boff else 4 if "Commander" in boff else 1
             boff = boff.replace('Lieutenant', '').replace('Commander', '').replace('Ensign', '').strip()
@@ -599,11 +588,7 @@
             v = StringVar(self.window, value=boff)
             if spec == 'Universal':
                 v.set(boff.replace('Universal', 'Tactical'))
-<<<<<<< HEAD
                 specLabel0 = OptionMenu(bSubFrame0, v, boff.replace('Universal', 'Tactical'), boff.replace('Universal', 'Engineering'), boff.replace('Universal', 'Science'))
-=======
-                specLabel0 = OptionMenu(bSubFrame0, v, boff.replace('Universal', 'Tactical'), boff.replace('Universal', 'Engineering'), boff.replace('Universal', 'Science')) 
->>>>>>> 45a0dd8e
                 specLabel0.configure(bg='#3a3a3a', fg='#ffffff', font=('Helvetica', 10))
                 specLabel0.pack(side='left')
             else:
