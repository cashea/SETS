--- conflicted
+++ resolved
@@ -9,202 +9,9 @@
     version = '2025.03b251'
     __version__ = '2.0'
 
-<<<<<<< HEAD
-CLEANR = re.compile('<.*?>')
-
-"""This section will improve display, but may require sizing adjustments to activate"""
-if sys.platform.startswith('win'):
-    try:
-        ctypes.windll.shcore.SetProcessDpiAwareness(2)  # windows version >= 8.1
-    except:
-        ctypes.windll.user32.SetProcessDPIAware()  # windows version <= 8.0
-
-class HoverButton(Button):
-    """ Updates default Button to have a hover background """
-    def __init__(self, master, **kw):
-        Button.__init__(self,master=master,**kw)
-        self.defaultBackground = self["background"]
-        self.bind("<Enter>", self.on_enter)
-        self.bind("<Leave>", self.on_leave)
-
-    def on_enter(self, e):
-        self['background'] = self['activebackground']
-
-    def on_leave(self, e):
-        self['background'] = self.defaultBackground
-
-class FilteredCombobox(Combobox):
-    """
-    Custom tkinter Combobox that only shows entries in the list that contain the word in the entry 
-    field. The list is shown with a short delay after a word was typed into the entry field.
-    """
-    
-    def __init__(self, master, values, delay:int=750, **kw):
-        """
-        Creates a new Combobox with filtering ability. Parameters match Combobox parameters.
-        """
-        Combobox.__init__(self, master=master, values=values, **kw)
-        self._delay = delay
-        self._value_store = values
-        self.bind('<KeyRelease>', func=lambda e: self._start_delay())
-
-    def _start_delay(self):
-        current_handler = datetime.datetime.now()
-        self.handler = current_handler
-        self.after(self._delay, lambda: self.apply_filter(current_handler))
-
-    def apply_filter(self, handler=None):
-        if handler is None or handler == self.handler:
-            word = self.get()
-            if word == '':
-                self._set_values(self._value_store)
-            else:
-                self._set_values(sorted(filter(lambda s: word.lower() in s.lower(), self._value_store)))
-                if word in self._value_store:
-                    self.event_generate('<<ComboboxSelected>>')
-            self.event_generate('<Button-1>')
-
-    def _set_values(self, values):
-        super().__setitem__('values', values)
-
-    def __getitem__(self, key:str):
-        if key == 'values':
-            return self._value_store
-        else:
-            return super().__getitem__(key)
-    
-    def __setitem__(self, key:str, value):
-        if key == 'values':
-            self._value_store = value
-        super().__setitem__(key, value)
-
-class SETS():
-    """Main App Class"""
-
-    # Current version encoding [this is not likely to be final, update for packaging]
-    # year.month[release-type]day[0-9 for daily iteration]
-    # 2023.4b10 = 2023, April, Beta, 1st [of april], 0 [first iteration of the day]
-    version = '2025.11b230'
-
-    daysDelayBeforeReattempt = 7
-
-    #base URI
-    wikihttp_legacy = 'https://sto.fandom.com/wiki/'
-    wikihttp_current = 'https://stowiki.net/wiki/'
-    wikiImagesText = 'Special:Filepath/'
-
-    wikihttp = wikihttp_current
-    wikiImages = wikihttp+wikiImagesText
-
-    #query for ship cargo table on the wiki
-    ship_query = 'Special:CargoExport?tables=Ships&fields=_pageName%3DPage,name,image,fc,tier,type,hull,hullmod,shieldmod,turnrate,impulse,inertia,powerall,powerweapons,powershields,powerengines,powerauxiliary,powerboost,boffs,fore,aft,equipcannons,devices,consolestac,consoleseng,consolessci,uniconsole,t5uconsole,experimental,secdeflector,hangars,abilities,displayprefix,displayclass,displaytype,factionlede&limit=2500&format=json'
-    #query for ship equipment cargo table on the wiki
-    item_query = 'Special:CargoExport?tables=Infobox&fields=_pageName%3DPage,name,rarity,type,boundto,boundwhen,who,head1,head2,head3,head4,head5,head6,head7,head8,head9,subhead1,subhead2,subhead3,subhead4,subhead5,subhead6,subhead7,subhead8,subhead9,text1,text2,text3,text4,text5,text6,text7,text8,text9&limit=5000&format=json'
-    #query for personal and reputation trait cargo table on the wiki
-    # Traits.required,Traits.possible removed -- stowiki format unusual and we are not referencing it
-    trait_query = 'Special:CargoExport?tables=Traits&fields=Traits._pageName%3DPage,Traits.name,Traits.chartype,Traits.environment,Traits.type,Traits.isunique,Traits.master,Traits.description&limit=2500&format=json'
-    starship_trait_query = 'Special:CargoExport?tables=Traits&fields=Traits._pageName%3DPage,Traits.name,Traits.chartype,Traits.environment,Traits.type,Traits.isunique,Traits.master,Traits.description&where=Traits.type=%27Starship%27&limit=2500&format=json'
-    ship_trait_query = 'Special:CargoExport?tables=Mastery&fields=Mastery._pageName,Mastery.trait,Mastery.traitdesc,Mastery.trait2,Mastery.traitdesc2,Mastery.trait3,Mastery.traitdesc3,Mastery.acctrait,Mastery.acctraitdesc&limit=1000&offset=0&format=json'
-    starship_trait_stowiki_query = 'Special:CargoExport?tables=StarshipTraits&fields=StarshipTraits._pageName,StarshipTraits.name,StarshipTraits.short,StarshipTraits.type,StarshipTraits.detailed,StarshipTraits.obtained,StarshipTraits.basic&limit=2500&format=json'
-    #query for DOFF types and specializations
-    doff_query = 'Special:CargoExport?tables=Specializations&fields=Specializations.name,Specializations._pageName,Specializations.shipdutytype,Specializations.department,Specializations.description,Specializations.powertype,Specializations.white,Specializations.green,Specializations.blue,Specializations.purple,Specializations.violet,Specializations.gold&limit=1000&offset=0&format=json'
-    #query for Specializations and Reps
-    reputation_query = 'Special:CargoExport?tables=Reputation&fields=Reputation.name,Reputation._pageName,Reputation.environment,Reputation.boff,Reputation.color1,Reputation.color2,Reputation.description,Reputation.icon,Reputation.link,Reputation.released,Reputation.secondary&limit=1000&offset=0&format=json'
-    #query for Boffskills
-    trayskill_query = 'Special:CargoExport?tables=TraySkill&fields=TraySkill._pageName,TraySkill.name,TraySkill.activation,TraySkill.affects,TraySkill.description,TraySkill.description_long,TraySkill.rank1rank,TraySkill.rank2rank,TraySkill.rank3rank,TraySkill.recharge_base,TraySkill.recharge_global,TraySkill.region,TraySkill.system,TraySkill.targets,TraySkill.type&limit=1000&offset=0&format=json'
-    faction_query = 'Special:CargoExport?tables=Faction&fields=Faction.playability,Faction.name,Faction._pageName,Faction.allegiance,Faction.faction,Faction.imagepeople,Faction.origin,Faction.quadrant,Faction.status,Faction.traits&limit=1000&offset=0&format=json'
-
-    #to prevent Infobox from loading the same element twice in a row
-    displayedInfoboxItem = str()
-
-    # Names that changed in stowiki.  Format is {'Fandom name": 'Stowiki name'}
-    stowiki_name_updates = {
-        'Console - Tactical - Vulnerability Locator': 'Console - Advanced Tactical - Vulnerability Locator',
-        'Console - Tactical - Vulnerability Exploiter': 'Console - Advanced Tactical - Vulnerability Exploiter',
-        'Active - Temporal Surge': 'Active: Temporal Surge',
-        "Heart Of Sol": "Heart of Sol",
-        "Tricks Of The Trade": "Tricks of the Trade",
-    }
-
-    #available specializations and their respective starship traits
-    specializations = {'Arrest': 'Constable',
-                       'Command Frequency': 'Command Officer',
-                        'Demolition Teams': 'Commando',
-                       'Going the Extra Mile': 'Miracle Worker',
-                       'Non-Linear Progression': 'Temporal Operative',
-                       'Pedal to the Metal': 'Pilot',
-                       'Predictive Algorithms': 'Intelligence Officer',
-                       'Unconventional Tactics': 'Strategist'}
-
-    # available recruits and their respective starship traits
-    recruits = {"Hunter's Instinct": 'Klingon Recruit',
-                'Temporal Insight': 'Delta Recruit',
-                'Critical Systems': 'Temporal Agent'}
-
-    # Starship Traits obtained from Reward packs
-    reward_pack_starship_traits = (
-        'Confederation Furor', 'Programmable Matter Enhancements', 'Carrier Wave Shield Hacking',
-        'Directed Dilithium Burn', 'One Impossible Thing at a Time', 'Onboard Dilithium Recrystallizer',
-        'Regeneration Cycle', 'Concealed Repairs', 'Need-to-Know Basis', 'Nano Infestation',
-        'Punch It!', 'Pilfered Power', 'Parting Gift',
-
-        'Attack Pattern Delta Prime', 'Point Defense Protocols', 'Scramble Fighters'
-    )
-
-    # Starship Traits obtained from a mission
-    mission_starship_traits = ('The Best Defense')
-
-    # Starship Traits obtained from phoenix prize pack
-    phoenix_starship_traits = ('Theta Radiation Infused Evasive Maneuvers')
-
-    keys = {
-            # conversion from self.build keys to self.cache['equipment'] keys
-            'foreWeapons': 'Ship Fore Weapon',
-            'aftWeapons': 'Ship Aft Weapon',
-            'deflector': 'Ship Deflector Dish',
-            'engines': 'Impulse Engine',
-            'warpCore': 'Warp',
-            'shield': 'Ship Shields',
-            'devices': 'Ship Device',
-            'secdef': 'Ship Secondary Deflector',
-            'experimental': 'Experimental',
-            'engConsoles': 'Ship Engineering Console',
-            'sciConsoles': 'Ship Science Console',
-            'tacConsoles': 'Ship Tactical Console',
-            'uniConsoles': 'Console',
-            'groundKit': 'Kit Frame',
-            'groundArmor': 'Body Armor',
-            'groundEV': 'EV Suit',
-            'groundShield': 'Personal Shield',
-            'groundWeapons': 'Ground Weapon',
-            'groundDevices': 'Ground Device',
-            'groundKitModules': 'Kit Module',
-            'hangars': 'Hangar Bay',
-            
-            # conversion from self.build keys to self.cache keys
-            'starshipTrait': 'shipTraits',
-            'personalSpaceTrait': 'traits',
-            'personalSpaceTrait2': 'traits',
-            'spaceRepTrait': 'traits',
-            'activeRepTrait': 'traits',
-            'personalGroundTrait': 'traits',
-            'personalGroundTrait2': 'traits',
-            'groundRepTrait': 'traits',
-            'groundActiveRepTrait': 'traits',
-    }
-
-    item_filter_list = {
-        'Ship Aft Weapon': ['cannon', 'dual'],
-    }
-
-    # Needs fonts, padx, pady, possibly others
-    theme = theme_default = {
-        'name': 'SETS_default',
-=======
     # holds the style of the app
     theme = {
         # general style
->>>>>>> fc131bc5
         'app': {
             'bg': '#1a1a1a',
             'fg': '#eeeeee',
@@ -767,8099 +574,7 @@
                 'geometry': None
             }
         }
-<<<<<<< HEAD
-        white_list = white_lists[chr_set]
-        result = ''.join(x
-                         if x in white_list else FILLER
-                         for x in txt)
-
-        # Step 2: Device names, '.', and '..' are invalid filenames in Windows.
-        DEVICE_NAMES = 'CON,PRN,AUX,NUL,COM1,COM2,COM3,COM4,' \
-                       'COM5,COM6,COM7,COM8,COM9,LPT1,LPT2,' \
-                       'LPT3,LPT4,LPT5,LPT6,LPT7,LPT8,LPT9,' \
-                       'CONIN$,CONOUT$,..,.'.split()  # This list is an O(n) operation.
-        if result in DEVICE_NAMES:
-            result = f'-{result}-'
-
-        # Step 3: Truncate long files while preserving the file extension.
-        if len(result) > MAX_LEN:
-            if '.' in txt:
-                result, _, ext = result.rpartition('.')
-                ext = '.' + ext
-            else:
-                ext = ''
-            result = result[:MAX_LEN - len(ext)] + ext
-
-        # Step 4: Windows does not allow filenames to end with '.' or ' ' or begin with ' '.
-        result = re.sub(r"[. ]$", FILLER, result)
-        result = re.sub(r"^ ", FILLER, result)
-
-        return result
-
-    def titleCaseRegexpText(self, matchobj):
-        return matchobj.group(0).title()
-
-    def lowerCaseRegexpText(self, matchobj):
-        return matchobj.group(0).lower()
-
-
-    def iconNameCleanup(self, text):
-        """ Adjustments needed to convert cargo name to image URL name """
-        text = text.replace('Q%27s_Ornament%3A_', '')
-        # Much of this can be removed if the wiki templates have their lowercase forces removed
-        text = re.sub('_From_', '_from_', text)
-        text = re.sub('_For_', '_for_', text)
-        text = re.sub('_The_', '_the_', text)
-        text = re.sub('_And_', '_and_', text)
-        text = re.sub('/[Ss]if', '/SIF', text)
-        text = re.sub('nos_', 'noS_', text)
-        text = re.sub('rihan', 'Rihan', text)
-        text = re.sub('_(\\w{1,2})_', self.lowerCaseRegexpText, text)
-        text = re.sub('-([a-z])', self.titleCaseRegexpText, text)
-        return text
-
-    def fetchImage(self, url, designation):
-        """
-        Attempt to get image from <url>, saved as <designation> in local cache
-        - will record failure and avoid re-trying that error until a designated number of days has passed
-        """
-        today = datetime.date.today()
-        if not self.args.allfetch and url in self.persistent['imagesFail'] and self.persistent['imagesFail'][url]:
-            daysSinceFail = today - datetime.date.fromisoformat(self.persistent['imagesFail'][url])
-            if daysSinceFail.days <= self.daysDelayBeforeReattempt:
-                # Previously failed, do not attempt download again until next reattempt days have passed
-                return None
-
-        self.progress_bar_update(text=designation)
-        img_request = requests.get(url)
-        self.logWriteTransaction('fetchImage', 'download', str(img_request.headers.get('Content-Length')), url, 1, [str(img_request.status_code), designation])
-
-        if not img_request.ok:
-            # No response on icon grab, mark for no downlaad attempt till restart
-            self.persistent['imagesFail'][url] = today.isoformat()
-            self.auto_save(quiet=True)
-            return None
-        if url in self.persistent['imagesFail'] and self.persistent['imagesFail'][url]:
-            self.persistent['imagesFail'][url] = ''
-            self.auto_save()
-
-        return img_request.content
-
-    def filepath_sanitizer(self, path):
-        """ Take provided path, remove characters inappropriate for saving as a filename, return as path """
-        (path_only, name) = os.path.split(path)
-        name = self.filename_sanitizer(name)
-        path_converted = os.path.join(path_only, name)
-
-        return path_converted
-
-    def filename_sanitizer(self, name):
-        """ Remove inappropriate filename characters (os agnostic rather than specific) """
-        name_only, chosenExtension = os.path.splitext(name)
-
-        name_only = name_only.replace('/', '_')  # Missed by the path sanitizer
-        name_only = self.filePathSanitize(name_only)  # Probably should move to pathvalidate library
-        name_only = name_only.replace('\\\\', '_')  # Missed by the path sanitizer
-        name_only = name_only.replace('.', '')  # Missed by the path sanitizer
-
-        name_converted = '{}{}'.format(name_only, chosenExtension)
-
-        self.logWriteSimple('sanitize', 'name', 6, [name, '=>', name_converted])
-
-        return name_converted
-
-    def fetchOrRequestImage(self, url, designation, width = None, height = None, faction = None, forceAspect = False, loop=1):
-        """Request image from web or fetch from local cache"""
-        cache_base = self.get_folder_location('images')
-        if not os.path.exists(cache_base):
-            return
-
-        self.logWriteTransaction('Image File', 'try', '----', url, 5, [designation, faction, forceAspect])
-        image_data = None
-        designation = self.filename_sanitizer(designation)
-
-        factionCode = factionCodeDefault = '_(Federation)'
-        if faction is not None and self.persistent['useFactionSpecificIcons']:
-            if 'faction' in self.build['captain'] and self.build['captain']['faction'] != '':
-                factionCode = '_('+self.build['captain']['faction']+')'
-
-        extension = "jpeg" if url.endswith("jpeg") or url.endswith("jpg") else "png"
-        fileextension = '.'+extension
-        filename = filenameDefault = filenameNoFaction = os.path.join(*filter(None, [cache_base, designation]))+fileextension
-        override_base = self.get_folder_location('override')
-        internal_base = self.resource_path(self.settings['folder']['images'])
-        local_base = self.settings['folder']['images']
-        filenameOverride = os.path.join(*filter(None, [override_base, designation]))+fileextension
-        filenameInternal = os.path.join(*filter(None, [internal_base, designation]))+fileextension
-        filenameLocal = os.path.join(*filter(None, [local_base, designation]))+fileextension
-        filenameExisting = ''
-
-        if faction is not None and faction != False and '_icon' in url and not '_icon_(' in url:
-            url = re.sub('_icon', '_icon{}'.format(factionCode), url)
-            if factionCode != factionCodeDefault:
-                # Don't alter filename for default faction
-                filename = re.sub(fileextension, '{}{}'.format(factionCode, fileextension), filename)
-                filenameDefault = re.sub(fileextension, '{}{}'.format(factionCodeDefault, fileextension), filename)
-
-        if filename in self.persistent['imagesFactionAliases']:
-            filename = self.persistent['imagesFactionAliases'][filename]
-
-        if os.path.exists(filenameOverride):
-            filename = filenameOverride
-        elif not os.path.exists(filename):
-            if os.path.exists(filenameInternal):
-                filename = filenameInternal
-            elif os.path.exists(filenameLocal):
-                filename = filenameLocal
-
-        if os.path.exists(filename):
-            self.progress_bar_update()
-        elif not self.args.nofetch:
-            image_data = self.fetch_image_from_url(url, designation, factionCode, factionCodeDefault, filenameNoFaction, filenameDefault)
-
-        if os.path.exists(filenameExisting):
-            self.progress_bar_update(int(self.updateOnHeavyStep / 2))
-            self.persistent['imagesFactionAliases'][filename] = filenameExisting
-            self.logWriteTransaction('Image File', 'alias', '----', filename, 3, [filenameExisting])
-            self.auto_save(quiet=True)
-            filename = filenameExisting
-
-        if image_data is not None:
-            self.progress_bar_update(self.updateOnHeavyStep)
-            self.perf('file_write')
-            with open(filename, 'wb') as handler:
-                handler.write(image_data)
-            self.logWriteTransaction('Image File', 'write', len(str(os.path.getsize(filename))) if os.path.exists(filename) else '----', filename, 1)
-            self.perf('file_write', 'stop', cumulative=True)
-        elif not os.path.exists(filename):
-            self.progress_bar_update(int(self.updateOnHeavyStep / 4))
-            return self.emptyImage
-
-        image_result = self.fetch_image(filename, width, height, forceAspect)
-        if image_result is None and loop == 1:
-            # remove image
-            try:
-                # os.rename(filename, filename+'.bad')
-                os.unlink(filename)
-            except BaseException as err:
-                self.logWriteSimple('image unlink', 'fail', 1, [err])
-            else:
-                image_result = self.fetchOrRequestImage(url, designation, width, height, faction, forceAspect, loop=2)
-
-        return image_result
-
-    def fetch_image_from_url(self, url, designation, factionCode, factionCodeDefault, filenameNoFaction, filenameDefault):
-        image_data = self.fetchImage(url, designation)
-        """ Try variations of image name to download from the wiki, returns the image """
-        url4 = url3 = url2 = ''
-
-        if image_data is None:
-            url2 = self.iconNameCleanup(url)
-            image_data = self.fetchImage(url2, designation) if url2 != url else image_data
-
-        if image_data is None:
-            if factionCode in url:
-                url3 = re.sub(factionCode, factionCodeDefault, url)
-                filenameExisting = filenameNoFaction
-            else:
-                url3 = re.sub('_icon', '_icon{}'.format(factionCode), url)
-                filenameExisting = filenameDefault
-
-            if not os.path.exists(filenameExisting):
-                image_data = self.fetchImage(url3, designation) if url3 != url and url3 != url2 else image_data
-
-                if image_data is None:
-                    url4 = self.iconNameCleanup(url3)
-                    image_data = self.fetchImage(url4, designation) if url4 != url3 and url4 != url and url4 != url2 else image_data
-
-        return image_data
-
-    def fetch_image(self, filename, width, height, forceAspect):
-        """ Open local image and provide an image with provided sizing """
-        try:
-            image_load = Image.open(filename)
-        except PIL.UnidentifiedImageError:
-            self.logWriteTransaction('Image File', 'unidentified', '', filename, 4)
-            return None
-
-        # Should be Image.Resampling.LANCZOS by 2024, but this isn't in older implementations yet
-        if(width is not None):
-            if forceAspect:
-                image = image_load.resize((width, height), self.pillow_antialias)
-            else:
-                image = image_load
-                image.thumbnail((width, height), resample=self.pillow_antialias)
-        else:
-            image = image_load
-        self.logWriteTransaction('Image File', 'read', str(os.path.getsize(filename)), filename, 4, image.size)
-        tk_image = ImageTk.PhotoImage(image)
-        return tk_image
-
-    def deHTML(self, textBlock, leaveHTML=False):
-        """ Remove HTML escaping, and optionally remove HTML tags """
-        textBlock = html.unescape(html.unescape(textBlock)) # Twice because the wiki overlaps some
-
-        if not leaveHTML: textBlock = re.sub(CLEANR, '', textBlock)
-
-        return textBlock
-
-    def deWikify(self, textBlock, leaveHTML=False):
-        """ Remove wiki format marks """
-        if textBlock is None: return ''
-        textBlock = self.deHTML(textBlock, leaveHTML) # required first-- the below are *secondary* filters due to wiki formatting
-        textBlock = textBlock.replace('&lt;',"<")
-        textBlock = textBlock.replace('&gt;',">")
-        textBlock = textBlock.replace('&#34;', '"')
-        textBlock = textBlock.replace('&#39;', '\'')
-        textBlock = textBlock.replace('&#91;', '[')
-        textBlock = textBlock.replace('&#93;', ']')
-        textBlock = textBlock.replace('&quot;', '\"')
-        # clean up wikitext
-        textBlock = textBlock.replace('\x7f', '')
-        # \u007f'&quot;`UNIQ--nowiki-00000000-QINU`&quot;'\u007f
-        textBlock = re.sub('\'"`UNIQ--nowiki-0000000.-QINU`"\'', '*', textBlock)
-        textBlock = re.sub('\'"`UNIQ--nowiki-0000001.-QINU`"\'', '*', textBlock)
-        textBlock = re.sub('\'"`UNIQ--nowiki-0000002.-QINU`"\'', '*', textBlock)
-        textBlock = re.sub('\'"`UNIQ--nowiki-0000003.-QINU`"\'', '*', textBlock)
-        textBlock = re.sub('\'"`UNIQ--nowiki-0000004.-QINU`"\'', '*', textBlock)
-        if '[[' in textBlock:
-            new_parts = list()
-            for part in textBlock.split('[['):
-                if '|' in part:
-                    new_parts.append(part.split('|')[-1])
-                else:
-                    new_parts.append(part)
-            textBlock = ''.join(new_parts)
-        textBlock = textBlock.replace('[[', '')
-        textBlock = textBlock.replace(']]', '')
-        textBlock = textBlock.replace("{{lc: ","").replace("{{lc:","")
-        textBlock = textBlock.replace("{{ucfirst: ","").replace("{{ucfirst:","")
-        textBlock = textBlock.replace("{{","").replace("}}","")
-        textBlock = textBlock.replace("&amp;", "&")
-        textBlock = textBlock.replace("&#42;","*")
-        return textBlock
-
-    def loadLocalImage(self, filename, width = None, height = None, forceAspect=False):
-        """Request image from web or fetch from local cache"""
-        width = int(width)
-        height = int(height)
-        cache_base = self.settings['folder']['local']
-        cache_base = self.resource_path(cache_base)
-        self.make_filename_path(cache_base)
-        filename = os.path.join(*filter(None, [cache_base, filename]))
-        if os.path.exists(filename):
-            image = Image.open(filename)
-            #self.logWrite('==={}x{} [{}]'.format(width, height, filename), 2)
-            if(width is not None):
-                if forceAspect: image = image.resize((width, height), self.pillow_antialias)
-                else: image.thumbnail((width, height), resample=self.pillow_antialias)
-            return ImageTk.PhotoImage(image)
-        return self.emptyImage
-
-    def empty_ship_layout(self, shipHtml):
-        """
-        overrides all ship components of self.build to feature the exact layout of the given ship
-        
-        Parameter:
-        - :param shipHtml: ship specifications as stored in self.backend['shipHtml']
-        """
-        self.build['ship'] = shipHtml['Page'] # saves ship name
-
-        # Boffs
-        if not 'boffs' in shipHtml: return
-        seats = len(shipHtml['boffs'])
-        boffranks = [4] * seats
-        boffcareers = [''] * seats + [None] * (6-seats)
-        boffspecs = [''] * seats + [None] * (6-seats)
-        for i in range(len(shipHtml['boffs'])):
-            if 'Lieutenant Commander' in shipHtml['boffs'][i]:
-                boffranks[i] = 3
-            elif 'Lieutenant' in shipHtml['boffs'][i]:
-                boffranks[i] = 2
-            elif 'Commander' in shipHtml['boffs'][i]:
-                boffranks[i] = 4
-            else:
-                boffranks[i] = 1
-            for s in self.cache['specsPrimary']:
-                if '-'+s in shipHtml['boffs'][i]:
-                    boffspecs[i] = s
-                    break
-            clean_boff_title = shipHtml['boffs'][i].replace('Lieutenant', '').replace('Commander', '')
-            clean_boff_title = clean_boff_title.replace('Ensign', '').strip()
-            boffcareers[i] = self.boffTitleToCareer(clean_boff_title)
-        self.build['boffseats']['space'] = boffcareers
-        self.build['boffseats']['space_spec'] = boffspecs
-        for i in range(seats):
-            self.build['boffs']['spaceBoff_'+str(i)] = [None] * boffranks[i]
-        for i in range(seats, 6): # removes superfluous stations
-            try: self.build['boffs'].pop('spaceBoff_'+str(i))
-            except KeyError: pass
-
-        # Consoles & Devices
-        self.build['tacConsoles'] = [None] * int(shipHtml['consolestac'])
-        self.build['engConsoles'] = [None] * int(shipHtml['consoleseng'])
-        self.build['sciConsoles'] = [None] * int(shipHtml['consolessci'])
-        if 'Innovation Effects' in shipHtml['abilities']:
-            self.build['uniConsoles'] = [None] * 1
-        else:
-            self.build['uniConsoles'] = [None] * 0
-        self.build['devices'] = [None] * int(shipHtml['devices'])
-
-        # Weapons
-        self.build['foreWeapons'] = [None] * int(shipHtml['fore'])
-        self.build['aftWeapons'] = [None] * int(shipHtml['aft'])
-        if 'experimental' in shipHtml and shipHtml['experimental'] == 1:
-            self.build['experimental'] = [None]
-        else:
-            self.build['experimental'] = []
-
-        # DSECS
-        for decs in ['deflector', 'engines', 'warpCore', 'shield']:
-            self.build[decs] = [None]
-        if 'secdeflector' in shipHtml and shipHtml['secdeflector'] == 1:
-            self.build['secdef'] = [None]
-        else:
-            self.build['secdef'] = []
-
-        # Hangars
-        if 'hangars' in shipHtml and (shipHtml['hangars'] == 1 or shipHtml['hangars'] == 2):
-            self.build['hangars'] = [None] * int(shipHtml['hangars'])
-        else:
-            self.build['hangars'] = []
-
-        # clears descriptions
-        self.shipDescText.delete('1.0', END)
-        self.updateShipDesc(None)
-        self.backend['playerShipName'].set('')
-
-    def align_new_ship_build(self, shipHtml):
-        """
-        Maps a space build onto a new ship and writes it into self.build. This only affects ship dependent 
-        parts of the build.
-        
-        Parameter:
-        - :param shipHtml: ship specifications as stored in self.backend['shipHtml']
-        """
-
-        # helper fuction to ensure that None < 0
-        def sortedNone(tup):
-            newTup = tuple()
-            for element in tup:
-                if element == None: newTup += (-float('inf'),)
-                else: newTup += (element,)
-            return newTup
-
-        # aborts if self.build is incomplete or broken
-        if not ('boffs' in self.build and 'spaceBoff_0' in self.build['boffs'] and \
-                'boffseats' in self.build and 'space' in self.build['boffseats'] and \
-                'space_spec' in self.build['boffseats']):
-            self.logWriteSimple('align_new_ship_build', ('the old build is missing critical data about Boff '
-                    'seating'), 1, ['possibly missing keys:',"['boffs']","['boffseats']",
-                    "['boffseats']['space']","['boffseats']['space_spec']","['boffs']['spaceBoff_0']"])
-            return
-
-        old_build = copy.deepcopy(self.build) # saving the current build
-        self.empty_ship_layout(shipHtml) # creating an empty ship layout for the given ship
-
-        # inserts the equipment
-        slots = ['tacConsoles','engConsoles','sciConsoles','uniConsoles','devices','foreWeapons',
-                'aftWeapons','experimental','secdef','hangars','deflector', 'engines', 'shield']
-        for elem in slots:
-            for index in range(len(self.build[elem])):
-                try:
-                    self.build[elem][index] = old_build[elem][index]
-                except IndexError: # slot is on new build but not on old build
-                    self.build[elem][index] = [None]
-        # handles warp / singularity core
-        # singularity core -> warp core
-        if 'Warbird' in old_build['ship'] or 'Aves' in old_build['ship'] and \
-            not ('Warbird' in self.build['ship'] or 'Aves' in self.build['ship']):
-            self.build['warpCore'][0] = None
-        # warp core -> singularity core
-        elif 'Warbird' in self.build['ship'] or 'Aves' in self.build['ship'] and \
-            not ('Warbird' in old_build['ship'] or 'Aves' in old_build['ship']):
-            self.build['warpCore'][0] = None
-        # warp core -> warp core; singularity core -> singularity core
-        else:
-            self.build['warpCore'][0] = old_build['warpCore'][0]
-
-
-        # inserts the boffs
-        old_seats = []
-        new_seats = []
-        # goes over the old and the new build and creates two lists with the bridge officers
-        for dct in [self.build, old_build]:
-            for currentSeat in range(6):
-                if 'spaceBoff_'+str(currentSeat) in dct['boffs']:
-                    rank = len(dct['boffs']['spaceBoff_'+str(currentSeat)])
-                else:
-                    rank = None
-                career = dct['boffseats']['space'][currentSeat]
-                spec = dct['boffseats']['space_spec'][currentSeat]
-                id = 'spaceBoff_'+str(currentSeat)
-                if dct == old_build: old_seats.append((rank, career, spec, id))
-                elif dct == self.build: new_seats.append((rank, career, spec, id))
-
-        old_seats = sorted(old_seats, key=sortedNone, reverse=True)
-        new_seats = sorted(new_seats, key=sortedNone, reverse=True)
-        # this dictionary will contain the information on which boff seat on the old build will be which 
-        # on the new build: "<newSeatID>":"<oldSeatID>"
-        boff_mapping = dict()
-        # if a seat gets assigned to an universal seat the career that this universal seat needs to be 
-        # in the new build is saved here
-        universal_station_purpose = ['']*6
-
-        # Tries to assign every old seat a new seat. Higher rank seats are considered first.
-        for old_seat in old_seats:
-            if old_seat[0] == None: continue
-
-            # ignores universal seats on the first iteration, considers them in the second
-            for include_universal_seats in [False, True]:
-                # aborts if current station has already been assigned a new station
-                if old_seat[3] in boff_mapping.values(): break
-                for i in range(6):
-                     # index 1 means 'career'
-                    if old_seat[1] == new_seats[i][1] or \
-                            (new_seats[i][1] == 'Universal' and include_universal_seats):
-                        if not new_seats[i][3] in boff_mapping: # index 3 means 'id'
-                            boff_mapping[new_seats[i][3]] = old_seat[3]
-                            universal_station_purpose[i] = old_seat[1]
-                            break
-
-        # executes the mapping; saves respective abilities to their new locations in self.build;
-        # filters out specialist abilities not fitting onto the new station
-        for idx, seat in enumerate(new_seats):
-            if seat[0] == None or not seat[3] in boff_mapping: continue
-            if not seat[1] == 'Universal':
-                self.build['boffseats']['space'][int(seat[3][-1])] = seat[1] 
-            else:
-                self.build['boffseats']['space'][int(seat[3][-1])] = universal_station_purpose[idx]
-            self.build['boffseats']['space_spec'][int(seat[3][-1])] = seat[2]
-            # number of slots being pasted
-            slot_count = min(len(self.build['boffs'][seat[3]]), len(old_build['boffs'][boff_mapping[seat[3]]]))
-            for r in range(1, slot_count + 1):
-                ability = old_build['boffs'][boff_mapping[seat[3]]][r-1]
-                career = self.build['boffseats']['space'][int(seat[3][-1])]
-                if ability in self.cache['boffAbilitiesWithImages']['space'][career][r].keys():
-                    self.build['boffs'][seat[3]][r-1] = ability
-                    continue
-                if seat[2] != '':
-                    if ability in self.cache['boffAbilitiesWithImages']['space'][seat[2]][r]:
-                        self.build['boffs'][seat[3]][r-1] = ability
-                        continue
-
-    def getShipFromName(self, shipJson, shipName):
-        """Find cargo table entry for given ship name"""
-        # escaping characters
-        
-
-        ship_list = []
-        for e in range(len(shipJson)):
-            if shipJson[e]["Page"] == shipName:
-                ship_list = shipJson[e]
-        return ship_list
-
-    def getTierOptions(self, tier):
-        """Get possible tier options from ship tier string"""
-        return ['T5', 'T5-U', 'T5-X'] if int(tier) == 5 else ['T6', 'T6-X', 'T6-X2'] if int(tier) == 6 else ['T'+str(tier)]
-
-    def setVarAndQuit(self, e, name, image, v, win):
-        """Helper function to set variables from within UI callbacks"""
-        v['item'] = name
-        v['image'] = image
-        win.destroy()
-
-    # deprecated
-    def makeRedditTable(self, c0, c1, c2:list = [], c3:list = [], alignment:list = [":---", ":---", ":---"]):
-        """Creates Markdown formatted table from lists containing the column elements and an alignment list"""
-        # 4 columns
-        if c3 != []:
-            result = '**{0}** | **{1}** | **{2}** | **{3}**\n'.format(c0[0],c1[0],c2[0],c3[0])
-            result = result + "{0} | {1} | {2} | {3}\n".format(alignment[0], alignment[1], alignment[2], alignment[3])
-            for i in range(1,len(c0)):
-                c0[i] = c0[i] if c0[i] is not None else '&nbsp;'
-                c1[i] = c1[i] if c1[i] is not None else '&nbsp;'
-                c2[i] = c2[i] if c2[i] is not None else '&nbsp;'
-                c3[i] = c3[i] if c3[i] is not None else '&nbsp;'
-                result = result + "{0} | {1} | {2} | {3}\n".format(c0[i],c1[i],c2[i],c3[i])
-            return result
-
-        # 2 columns
-        if c2 == []:
-            result = '**{0}** | **{1}**\n'.format(c0[0], c1[0])
-            result = result + "{0} | {1}\n".format(alignment[0], alignment[1])
-            for i in range(1, len(c0)):
-                c0[i] = c0[i] if c0[i] is not None else '&nbsp;'
-                c1[i] = c1[i] if c1[i] is not None else '&nbsp;'
-                result = result + "{0} | {1}\n".format(c0[i], c1[i])
-            return result
-
-        # 3 columns
-        result = '**{0}** | **{1}** | **{2}**\n'.format(c0[0],c1[0],c2[0])
-        result = result + "{0} | {1} | {2}\n".format(alignment[0], alignment[1], alignment[2])
-        for i in range(1,len(c0)):
-            c0[i] = c0[i] if c0[i] is not None else '&nbsp;'
-            c1[i] = c1[i] if c1[i] is not None else '&nbsp;'
-            c2[i] = c2[i] if c2[i] is not None else '&nbsp;'
-            result = result + "{0} | {1} | {2}\n".format(c0[i],c1[i],c2[i])
-        return result
-
-    # deprecated
-    def makeRedditColumn(self, c0, length):
-        if length == 0: return []
-        return c0+['&nbsp;']*(length-len(c0))+['--------------']
-
-    # deprecated
-    def preformatRedditEquipment(self, key, len): #self.cache['equipment'][key][name]
-        equipment = list()
-        for item in self.build[key]:
-            if item is not None:
-                equipment.append("[{0} {1} {2}]({3})".format(item["item"], item['mark'], ''.join(item['modifiers']), self.getWikiURL(self.cache['equipment'][self.keys[key]][item["item"]]['Page'])))
-        return equipment[:len]
-        #return ["{0} {1} {2}".format(item['item'], item['mark'], ''.join(item['modifiers'])) for item in self.build[key] if item is not None][:len]
-
-    def getEmptyItem(self):
-        """ Provide an 'item' dict with empty formatting """
-        return {"item": "", "image": self.emptyImage}
-
-    def sanitizeEquipmentName(self, name):
-        """Strip irreleant bits of equipment name for easier icon matching"""
-        name = self.deWikify(name)
-        name = re.sub(r"(∞.*)|(Mk X.*)|(\[.*].*)|(MK X.*)|(-S$)", '', name).strip()
-        return name
-
-    def precachePreload(self, limited=False):
-        """ Cache all popup and tooltip lists for full app functionality """
-        self.logWriteBreak('precachePreload START')
-        self.perf('downloads');self.precache_downloads();self.perf('downloads', 'stop')
-        self.perf('cache-ships');self.precacheShips();self.perf('cache-ships', 'stop')
-        self.perf('cache-templates');self.precacheTemplates();self.perf('cache-templates', 'stop')
-        self.perf('cache-doffspace');self.precacheDoffs("Space");self.perf('cache-doffspace', 'stop')
-        self.perf('cache-doffground');self.precacheDoffs("Ground");self.perf('cache-doffground', 'stop')
-        self.perf('cache-mods');self.precacheModifiers();self.perf('cache-mods', 'stop')
-        self.perf('cache-reps');self.precacheReputations();self.perf('cache-reps', 'stop')
-        self.perf('cache-factions');self.precacheFactions();self.perf('cache-factions', 'stop')
-        self.perf('cache-skills');self.precacheSkills();self.perf('cache-skills', 'stop')
-
-        # Image list builders are slower
-
-        self.perf('cache-boffabilities');self.precacheBoffAbilities(limited=limited);self.perf('cache-boffabilities', 'stop')
-        self.perf('cache-traits');self.precacheTraits(limited=limited);self.perf('cache-traits', 'stop')
-        self.perf('cache-shiptraits');self.precacheShipTraits(limited=limited);self.perf('cache-shiptraits', 'stop')
-        self.perf('cache-equipment');self.precache_equipment_all(limited=limited);self.perf('cache-equipment', 'stop')
-        self.perf('cache-overlays'); self.precache_overlays(); self.perf('cache-overlays', 'stop')
-        # Add the known equipment series [optional?]
-        self.logWriteBreak('precachePreload END')
-
-        self.cache_store()
-
-    def cache_store(self):
-        """ Currently does not work with the tkinter objects inline, code inactive """
-        if not self.persistent['cache_save']: return
-
-        cacheFileName = self.get_file_location('cache')
-        cacheFile_exists = os.path.exists(cacheFileName)
-        # TODO: Move cache file into backup position
-        #try:
-        if True:
-            cacheFile = open(cacheFileName, 'wb')
-            pickle.dump(self.cache, cacheFile)
-            self.logWriteTransaction(cacheFileName, 'stored-pickle', '', '', 0)
-        #except:
-        #    self.logWriteTransaction(cacheFileName, 'store-FAILURE', '', '', 0)
-
-    def cache_read(self):
-        if not self.persistent['cache_save']: return
-        cacheFileName = self.get_file_location('cache')
-        cacheFile_exists = os.path.exists(cacheFileName)
-        if cacheFile_exists:
-            try:
-                cacheFile = open(cacheFileName, 'rb')
-                self.cache = pickle.load(cacheFile)
-                self.logWriteTransaction(cacheFileName, 'loaded', '', '', 0)
-            except:
-                self.logWriteTransaction(cacheFileName, 'load-FAILURE', '', '', 0)
-
-    def precache_equipment_all(self, limited=False):
-        """ Precache all known equipment types """
-        equipment_types = [
-            'Ship Fore Weapon', 'Ship Aft Weapon', 'Ship Device', 'Hangar Bay', 'Experimental',
-            'Ship Deflector Dish', 'Ship Secondary Deflector', 'Impulse Engine', 'Warp', 'Singularity', 'Ship Shields',
-            'Console', 'Ship Tactical Console', 'Ship Science Console', 'Ship Engineering Console',
-            'Kit Module', 'Kit Frame', 'Body Armor', 'EV Suit', 'Personal Shield', 'Ground Weapon', 'Ground Device',
-        ]
-        if not limited:
-            for type in equipment_types:
-                self.precacheEquipment(type)
-        return
-
-    def precache_overlays(self):
-        """adds rarity overlays to slef.backend['images']"""
-        if not 'overlays' in self.cache:
-            self.cache['overlays'] = dict()
-        for rarity in ['Common', 'Uncommon', 'Rare', 'Very rare', 'Ultra Rare', 'Epic']:
-            image = self.fetchOrRequestImage(
-                    f'''{self.wikiImages}{rarity.replace(' ', '_')}_icon.png''', rarity.lower(), 
-                    self.itemBoxX, self.itemBoxY)
-            self.cache['overlays'][rarity.lower()] = image
-            self.logWriteSimple('precache_overlays', '', 4, tags=[rarity])
-
-
-    def precacheIconCleanup(self):
-        """ preliminary gathering for self-cleaning icon folder """
-        #equipment = self.searchJsonTable(self.infoboxes, "type", phrases)
-        boffIcons = self.cache['boffTooltips']['space'].keys()
-        boffIcons += self.cache['boffTooltips']['ground'].keys()
-
-
-    def precacheEquipmentSingle(self, name, keyPhrase, item):
-        """Add an item to caches """
-        name = self.sanitizeEquipmentName(name)
-        if 'Hangar - Advanced' in name or 'Hangar - Elite' in name:
-            if 'Valor' not in name:
-                return
-
-        if not keyPhrase in self.cache['equipment']:
-            self.cache['equipment'][keyPhrase] = {}
-            self.cache['equipmentWithImages'][keyPhrase] = {}
-
-        if not name in self.cache['equipment'][keyPhrase]:
-            self.cache['equipment'][keyPhrase][name] = item
-            if 'Valor' in name:
-                self.cache['equipmentWithImages'][keyPhrase][name] = self.imageFromInfoboxName('Hangar - Valor Fighters')
-            else:
-                self.cache['equipmentWithImages'][keyPhrase][name] = self.imageFromInfoboxName(name)
-
-
-    def precacheEquipment(self, keyPhrase):
-        """Populate in-memory cache of ship equipment lists for faster loading"""
-        if not keyPhrase or keyPhrase in self.cache['equipment']:
-            return
-
-        additionalPhrases = []
-        if 'Weapon' in keyPhrase and 'Ship' in keyPhrase: additionalPhrases = ['Ship Weapon']
-        elif 'Console' in keyPhrase: additionalPhrases = ['Universal Console']
-
-        phrases = [keyPhrase] + additionalPhrases
-
-        if "Kit Frame" in keyPhrase and self.infoboxes is not None:
-            equipment = [item for item in self.infoboxes if item['type'] is not None and "Kit" in item['type'] and not "Template Demo Kit" in item['type'] and not 'Module' in item['type']]
-        else:
-            equipment = self.searchJsonTable(self.infoboxes, "type", phrases)
-
-        for item in range(len(equipment)):
-            self.precacheEquipmentSingle(equipment[item]['name'], keyPhrase, equipment[item])
-
-        """ Prune below when precacheEquipmentSingle is stable
-        self.cache['equipment'][keyPhrase] = {self.sanitizeEquipmentName(equipment[item]["name"]): equipment[item] for item in range(len(equipment))}
-
-        if 'Hangar' in keyPhrase:
-            self.cache['equipment'][keyPhrase] = {key:self.cache['equipment'][keyPhrase][key] for key in self.cache['equipment'][keyPhrase] if 'Hangar - Advanced' not in key and 'Hangar - Elite' not in key}
-        """
-
-        self.logWriteCounter('Equipment', '(json)', len(self.cache['equipment'][keyPhrase]) if keyPhrase in self.cache['equipment'] else 0, [keyPhrase])
-
-    def searchHtmlTable(self, html, field, phrases):
-        """Return HTML table elements containing 1 or more phrases"""
-        trs = html.find('tr')
-        fields = [tr.find(field, first=True) for tr in trs]
-        results = [tr for tr,field in zip(trs,fields) if isinstance(field, Element) and any(phrase in field.text for phrase in phrases)]
-        return [] if isinstance(results, int) else results
-
-    def searchJsonTable(self, html, field, phrases):
-        """Return Json table elements containing 1 or more phrases"""
-        if html is None: return []
-        results = []
-        for e in range(len(html)):
-            if field in html[e]:
-                for phrase in phrases:
-                    if html[e][field] is None:
-                        continue
-                    if phrase in html[e][field]:
-                        results.append(html[e])
-        return [] if isinstance(results, int) else results
-
-    def searchJsonTableContains(self, html, field, phrases):
-        """Return Json table elements containing 1 or more phrases or partial phrases"""
-        results = []
-        for e in range(len(html)):
-            if field in html[e]:
-                for phrase in phrases:
-                    if html[e][field] is None:
-                        continue
-                    if html[e][field].find(phrase)!=-1:
-                        results.append(html[e])
-        return [] if isinstance(results, int) else results
-
-
-    def precacheModifiers(self):
-        """Fetch equipment modifiers"""
-        if 'modifiers' in self.cache and self.cache['modifiers'] is not None and len(self.cache['modifiers']) > 0:
-            return
-
-        modPage = self.r_modifiers.find("div.mw-parser-output", first=True).html
-        mods = re.findall(r"(<td.*?>(<b>)*\[.*?](</b>)*</td>)", modPage)
-        self.cache['modifiers'] = list(set([re.sub(r"<.*?>",'',mod[0]) for mod in mods]))
-        self.logWriteCounter('Modifiers', '(json)', len(self.cache['modifiers']))
-
-    def precacheShips(self):
-        self.shipNames = [e["Page"] for e in self.ships]
-        self.logWriteCounter('Ships', '(json)', len(self.shipNames), ['space'])
-
-    def predownloadGearImages(self):
-        pass
-
-    def predownloadShipImages(self):
-        for e in self.ships:
-            self.fetchOrRequestImage(self.wikiImages+e['image'].replace(' ','_'), e['Page'], self.imageBoxX, self.imageBoxY)
-
-    def precache_skill_unlock_tooltips(self, environment='space'):
-        if not self.cache['skills'][environment+'_unlocks']:
-            return
-
-        unlocks = self.cache['skills'][environment+'_unlocks']
-        for group in unlocks:
-            if group.startswith('_'):
-                continue
-            for tier in range(len(unlocks[group])):
-                for node in range(len(unlocks[group][tier]['nodes'])):
-                    self.cache['skills']['tooltips'][node] = unlocks[group][tier]['nodes'][node]
-
-    def precacheSpaceSkills(self):
-        if 'space' in self.cache['skills'] and len(self.cache['skills']['space']) > 0:
-            return
-
-        skills = self.fetchOrRequestJson('', 'space_skills', local=True)
-
-        if "space" in skills:
-            self.cache['skills']['space'] = skills['space']
-            self.cache['skills']['space_unlocks'] = skills['space_unlocks']
-            self.logWriteCounter('space skills', '(json)', len(self.cache['skills']['space']))
-
-        self.precache_skill_unlock_tooltips('space')
-
-    def precacheGroundSkills(self):
-        if 'ground' in self.cache['skills'] and len(self.cache['skills']['ground']) > 0:
-            return
-
-        skills = self.fetchOrRequestJson('', 'ground_skills', local=True)
-
-        if "ground" in skills:
-            self.cache['skills']['ground'] = skills['ground']
-            self.cache['skills']['ground_unlocks'] = skills['ground_unlocks']
-            self.logWriteCounter('ground skills', '(json)', len(self.cache['skills']['ground']))
-
-        self.precache_skill_unlock_tooltips('ground')
-
-    def precacheSkills(self, environment=None):
-        if environment == 'space' or environment is None:
-            self.precacheSpaceSkills()
-
-        if environment == 'ground' or environment is None:
-            self.precacheGroundSkills()
-
-        self.cache['skillBonusImages']['up'] = self.loadLocalImage('arrow-up.png', self.itemBoxX, self.itemBoxY, True) #self.fetch_image('local\\arrow-up.png', 49, 46, True)
-        self.cache['skillBonusImages']['down'] = self.loadLocalImage('arrow-down.png', self.itemBoxX, self.itemBoxY, True) #self.fetch_image('local\\arrow-down.png', 49, 64, True)
-        self.cache['skillBonusImages']['Tactical'] = self.fetchOrRequestImage(self.wikiImages+'Focused_Frenzy_icon.png', 'Focused Frenzy', self.itemBoxX, self.itemBoxY)
-        self.cache['skillBonusImages']['Science'] = self.fetchOrRequestImage(self.wikiImages+'Probability_Manipulation_icon.png', 'Probability Manipulation', self.itemBoxX, self.itemBoxY)
-        self.cache['skillBonusImages']['Engineering'] = self.fetchOrRequestImage(self.wikiImages+'EPS_Corruption_icon.png', 'EPS Corruption', self.itemBoxX, self.itemBoxY)
-
-    def cache_skill_image(self, skill_id, imagename):
-        """
-        stores skill image to cache: self.cache['skill_images'][skill_id]
-
-        Parameters:
-        - :param skill_id: tuple containing rank, row and column of skill (rank, row, col)
-        - :param imagename: name of the skills image; will be file name
-        """
-        if not 'skill_images' in self.cache:
-            self.cache['skill_images'] = dict()
-        if not skill_id in self.cache['skill_images']:
-            url = self.wikiImages+imagename+'.png'
-            self.cache['skill_images'][skill_id] = self.fetchOrRequestImage(url, imagename, 
-                    self.itemBoxX, self.itemBoxY)
-            self.logWriteSimple('cache_skill_image', '', 4, tags=[skill_id, imagename])
-
-    def precacheDoffs(self, keyPhrase):
-        """Populate in-memory cache of doff lists for faster loading"""
-        if keyPhrase in self.cache['doffs']:
-            return self.cache['doffs'][keyPhrase]
-
-        phrases = [keyPhrase]
-        doffMatches = self.searchJsonTableContains(self.doffs, "shipdutytype", phrases)
-
-        self.cache['doffs'][keyPhrase] = {self.deWikify(doffMatches[item]['name'])+str(doffMatches[item]['powertype']): doffMatches[item] for item in range(len(doffMatches))}
-        self.cache['doffNames'][keyPhrase] = {self.deWikify(doffMatches[item]['name']): '' for item in range(len(doffMatches))}
-        self.logWriteCounter('DOFF', '(json)', len(self.cache['doffs'][keyPhrase]), [keyPhrase])
-        self.logWriteCounter('DOFF names', '(json)', len(self.cache['doffNames'][keyPhrase]), [keyPhrase])
-
-    def precacheFactions(self):
-        if 'factions' in self.cache and len(self.cache['factions']) > 0: return
-
-        self.speciesNames = { 'all': [] }
-        for faction in self.factionNames:
-            self.speciesNames[faction] = []
-
-        for i in range(len(self.factions)):
-            name = self.factions[i]['name'] if 'name' in self.factions[i] else ''
-            if 'playability' in self.factions[i] and self.factions[i]['playability'] is not None:
-                playDetail = self.factions[i]['playability'].lower()
-            else:
-                playDetail = ''
-            traits = self.factions[i]['traits'] if 'traits' in self.factions[i] else ''
-
-            # Must handle multiple factions, liberated borg needs to create four entries
-            # Discovery as separate Faction?
-            if 'starfleet]]' in playDetail: self.speciesNames['Federation'] += name
-            if 'dsc]]' in playDetail: self.speciesNames['DSC Federation'] += name
-            if 'kdf]]' in playDetail: self.speciesNames['Klingon'] += name
-            if 'tos]]' in playDetail: self.speciesNames['TOS Federation'] += name
-            if playDetail.startswith('dominion '): self.speciesNames['Dominion'] += name
-
-            if 'rom]]' in playDetail or 'Playable captains with Romulan Republic' in playDetail: self.speciesNames['Romulan'] += name
-
-            if len(name) and len(playDetail) and not 'officer only' in playDetail and not 'officers only' in playDetail and not 'officer]] only' in playDetail and not 'none' in playDetail:
-                self.cache['factions'][name] = traits
-                self.speciesNames['all'] += [name]
-
-        self.speciesNames['all'] = sorted(self.speciesNames['all'])
-        for faction in self.factionNames: self.speciesNames[faction] = sorted(self.speciesNames[faction])
-        self.logWriteCounter('Factions', '(json)', len(self.cache['factions']))
-
-    def precacheReputations(self):
-        if 'specsPrimary' in self.cache and len(self.cache['specsPrimary']) > 0:
-            return
-
-        for item in list(self.reputations):
-            name = self.deWikify(item['name']) if 'name' in item and item['name'] else ''
-            name = re.sub(' Operative', '', name)
-            name = re.sub(' Officer', '', name)
-            # keep Miracle Worker currently
-            environment = item['environment'] if 'environment' in item else ''
-            description = self.deWikify(item['description'], leaveHTML=True) if 'description' in item else ''
-            if not name:
-                # other reps
-                pass
-            elif environment is not None and len(environment) and not name in self.cache['specsSecondary'] and not name in self.cache['specsGroundBoff']:
-                self.cache['specsSecondary'][name] = description
-                if not 'secondary' in item or item['secondary'] != 'yes':
-                    self.cache['specsPrimary'][name] = description
-                if 'boff' in item and item['boff'] == 'yes' and (environment == "ground" or environment == "both"):
-                    self.cache['specsGroundBoff'][self.deWikify(name)] = self.deWikify(description, leaveHTML=True)
-
-        self.logWriteCounter('Specs', '(json)', len(self.cache['specsPrimary']))
-        self.logWriteCounter('Specs2', '(json)', len(self.cache['specsSecondary']))
-        self.logWriteCounter('Specs-Ground', '(json)', len(self.cache['specsGroundBoff']))
-
-    def precache_ship_trait_single(self, name, item):
-        """
-        Stores ship trait into cache including image.
-
-        Parameters:
-        - :param name: name of the trait
-        - :param item: trait item as extracted from the cargo table
-        """
-        name = self.deWikify(name)
-        if not 'shipTraitsWithImages' in self.cache:
-            self.cache['shipTraitsWithImages'] = dict()
-
-        if not name in self.cache['shipTraitsFull']:
-            if '_pageName' in item:
-                ship = None
-                if name in self.specializations.keys():
-                    obt = 'specialization'
-                    ship = self.specializations[name]
-                elif name in self.recruits.keys():
-                    obt = 'recruit'
-                    ship = self.recruits[name]
-                elif name in self.reward_pack_starship_traits:
-                    obt = 'reward pack'
-                elif name in self.mission_starship_traits:
-                    obt = 'mission'
-                elif name in self.phoenix_starship_traits:
-                    obt = 'phoenix'
-                else:
-                    obt = 'ship'
-                    if item['obtained'] is not None and not r'{{{obtained}}}' in item['obtained']:
-                        pattern = re.compile('\\[\\[(.*?)\\]\\]')
-                        res = pattern.findall(item['obtained'])
-                        ship = [s for s in res if not ':' in s and not 'File' in s]
-                self.cache['shipTraitsFull'][name] = {
-                    'ship': ship,
-                    'detailed': self.deWikify(item['detailed'], leaveHTML=True),
-                    'basic': self.deWikify(item['basic'], leaveHTML=True),
-                    'link': self.getWikiURL(item['_pageName']),
-                    'obtained': obt
-                }
-                self.cache['shipTraitsWithImages'][name] = self.imageFromInfoboxName(name)
-
-    def precache_ship_trait_group_fandom(self, item):
-        """
-        Caches the ship traits of a single ship.
-
-        Parameters:
-        - :param item: dict containing the ships traits and descriptions
-        """
-        # Starship Traits from the Traits cargo table
-        if 'Page' in item and 'name' in item:
-            name = item['name']
-            if not name in self.cache['shipTraitsFull']:
-                desc = item['description']
-                if name in self.specializations.keys():
-                    obt = 'spec'
-                    nm = self.specializations[name]
-                elif name in self.recruits.keys():
-                    obt = 'recr'
-                    nm = self.recruits[name]
-                else:
-                    obt = 'box'
-                    nm = ''
-                self.cache['shipTraitsFull'][name] = {
-                    'ship': nm, 
-                    'desc': self.deWikify(desc, leaveHTML=True), 
-                    'image': self.imageFromInfoboxName(name), 
-                    'link': self.getWikiURL(item['Page']), 
-                    'obtained': obt
-                }
-                return
-
-        # Starship Traits form the Mastery cargo table
-        types = {'trait':'traitdesc', 'trait2':'traitdesc2', 'trait3':'traitdesc3', 'acctrait':'acctraitdesc'}
-        for source in types.keys():
-            if source in item and item[source] is not None and item[source]:
-                name = item[source]
-                if not name in self.cache['shipTraitsFull']:
-                    if '_pageName' in item:
-                        desc = item[types[source]]
-                        obt = 'T6' if source == 'acctrait' else 'T5'
-                        self.cache['shipTraitsFull'][name] = {
-                            'ship': item['_pageName'],
-                            'desc': self.deWikify(desc, leaveHTML=True),
-                            'image': self.imageFromInfoboxName(name),
-                            'link': self.getWikiURL(item['_pageName']),
-                            'obtained': obt
-                        }
-
-    def precacheShipTraits(self, limited=False):
-        """
-        Populate in-memory cache of ship traits for faster loading
-
-        Parameters:
-        - :param limited: does nothing
-        """
-        if 'shipTraitsFull' in self.cache and len(self.cache['shipTraitsFull']) > 0:
-            return
-
-        if not self.args.fandom and not self.persistent['source_old_wiki']:
-            if self.starship_traits_direct_stowiki is not None:
-                for item in list(self.starship_traits_direct_stowiki):
-                    if 'name' in item and item['name'] is not None:
-                        self.precache_ship_trait_single(item['name'], item)
-
-        # fandom legacy methods
-        else:
-            for item in list(self.shiptraits):
-                self.precache_ship_trait_group_fandom(item)
-
-            if self.traits is not None:
-                for item in list(self.traits):
-                    if 'type' in item and item['type'] is not None and item['type'].lower() == 'starship':
-                        self.precache_ship_trait_group_fandom(item)
-
-        self.logWriteCounter('Ship Trait', '(json)', len(self.cache['shipTraitsFull']), ['space'])
-
-    def precacheTraitSingle(self, name, desc, environment, type):
-        name = self.deWikify(name)
-        if type == 'recruit':
-            return
-        if type != 'reputation' and type != 'activereputation' and type != 'Starship':
-            type = "personal"
-
-        if desc is None: desc = ''
-        if environment is None: environment = ''
-        if type is None: type = ''
-
-        if not environment in self.cache['traits']:
-            self.cache['traits'][environment] = dict()
-
-        if not type in self.cache['traitsWithImages']:
-            self.cache['traitsWithImages'][type] = dict()
-        if not environment in self.cache['traitsWithImages'][type]:
-            self.cache['traitsWithImages'][type][environment] = dict()
-
-        if not name in self.cache['traits'][environment]:
-            self.cache['traits'][environment][name] = self.deWikify(desc, leaveHTML=True)
-
-            self.cache['traitsWithImages'][type][environment][name] = self.imageFromInfoboxName(name)
-            self.logWriteSimple('precacheTrait', '', 4, tags=[type, environment, name, '|'+str(len(desc))+'|'])
-
-    def precacheTraits(self, limited=False):
-        """Populate in-memory cache of traits for faster loading"""
-        if 'traits' in self.cache and 'space' in self.cache['traits']:
-            return self.cache['traits']
-
-        if self.traits is not None:
-            for item in list(self.traits):
-                if not 'chartype' in item or item['chartype'] != 'char':
-                    continue
-                if 'type' in item and 'name' in item and 'description' in item and 'environment' in item:
-                    self.precacheTraitSingle(item['name'], item['description'], item['environment'], item['type'])
-
-        for type in self.cache['traitsWithImages']:
-            for environment in self.cache['traitsWithImages'][type]:
-                self.logWriteCounter('Trait', '(json)', len(self.cache['traitsWithImages'][type][environment]), [environment, type])
-
-    def setListIndex(self, list, index, value):
-        """helper function that sets 'list's entry at 'index' to 'value'"""
-        list[index] = value
-
-    def uri_sanitize_stowiki(self, name):
-        if isinstance(name, str):
-            name = name.replace(' ', '_')
-            name = name.replace('/', '_')
-            name = html.unescape(name)
-            name = urllib.parse.quote(name)
-        elif not name:
-            name = ''
-        else:
-            self.logWriteSimple('URI_sanitize', 'NAME NOT STRING', 2, [name])
-            name = ''
-        return name
-
-    def imageFromInfoboxName(self, name, width=None, height=None, suffix='_icon', faction=None, forceAspect=False):
-        """Translate infobox name into wiki icon link"""
-        width = self.itemBoxX if width is None else width
-        height = self.itemBoxY if height is None else height
-
-        name_clean = self.uri_sanitize_stowiki(name)
-        image = self.fetchOrRequestImage(self.wikiImages+name_clean+suffix+".png", name, width, height, faction, forceAspect=forceAspect) if name_clean else None
-        if image is None:
-            self.logWriteSimple('fromInfoboxName', 'NONE', 4)
-        elif image == self.emptyImage:
-            self.logWriteSimple('fromInfoboxName', 'EMPTY', 4)
-        elif not name_clean:
-            self.logWriteSimple('fromInfoboxName', 'FAIL', 4)
-            return self.fetchOrRequestImage(self.wikiImages+"Common_icon.png", "no_icon",width,height)
-        else:
-            self.logWriteSimple('fromInfoboxName', name, 4, [image.width(), image.height()])
-        return image
-
-    def get_cached_image(self, name, args):
-        """
-        returns item image from cache; works for equipment and traits; does not work for overlays and boffs
-        
-        Parameters:
-        - :param name: name of the item
-        - :param args: contains variable information about the item
-            - for equipment: list-> First: type_key as in self.cache['equipment'][type_key],
-            Second *Not used*: title for picker window, Third *not used*: empty string, 
-            Fourth (not always supplied): 'space' or 'ground'
-            - for traits: list -> First: True if slot holds ground reputation traits, Second: True if slot 
-            holds active reputation traits, Third: True if slot holds starship traits, Fourth: 'space' or 
-            'ground'
-        """
-        image = self.emptyImage
-        if name is None or name == '': return image
-        try:
-            if args[1] == 'skill': # skills
-                image = self.cache['skill_images'][args[0]] 
-            elif isinstance(args[0], StringVar): # boffs
-                image = self.emptyImage # emptyImage because boff images are handled in setupBoffFrame
-            elif len(args) == 4 and args[3] == 'space' and args[2] == True: # starship traits
-                image = self.cache['shipTraitsWithImages'][name]
-            elif len(args) == 4 and (args[3] == 'space' or args[3] == 'ground') and \
-                    isinstance(args[0], bool): # personal traits
-                trait_type = 'personal'
-                if args[1]:
-                    trait_type = 'activereputation'
-                elif args[0]:
-                    trait_type = 'reputation'
-                image = self.cache['traitsWithImages'][trait_type][args[3]][name]
-            elif args[0] in self.keys.values(): # equipment
-                image = self.cache['equipmentWithImages'][args[0]][name]
-            elif args[0] == 'Singularity Engine': # extra check for singularity cores
-                image = self.cache['equipmentWithImages']['Singularity'][name]
-        except KeyError: 
-            self.logWriteSimple('get_cached_image', f'"{name}" not in cache -> probably wrong capitalization')
-        return image
-
-    def resetSkillCountAfterImport(self):
-        self.update_skill_count('space')
-        self.update_skill_count('ground')
-
-        self.logWriteSimple('Skill count', 'import', 3, [self.backend['skillCount']['space']['sum'], self.backend['skillCount']['groundSum'].get()])
-
-    def getSkillnodeByName(self, name: str, pkey=""):
-            skillnode = None
-            skillindex = -1
-            skillrank = ''
-            if pkey == '': keylist = ["lieutenant", "lieutenant commander", "commander", "captain", "admiral"]
-            else: keylist = [pkey]
-            for key in keylist:
-                for j in range(0,6):
-                    skillname = self.cache['skills']['space'][key][j]['skill']
-                    if isinstance(skillname, str) and skillname == name[:-2]:
-                        skillnode = self.cache['skills']['space'][key][j]
-                        skillrank = key
-                        break
-                    elif isinstance(skillname, list) and (name in skillname or name[:-2] in skillname):
-                        skillnode = self.cache['skills']['space'][key][j]
-                        skillrank = key
-                        for k in range(0, len(skillnode['skill'])):
-                            if skillnode['skill'][k]==name or skillnode['skill'][k]==name[:-2]:
-                                skillindex=k
-                                break
-                if skillnode != None:
-                    break
-            return [skillnode, skillindex, skillrank]
-
-    def update_skill_count(self, environment):
-        """initializes the skill count in self.backend and updates it to the current skill tree -- needed during build load"""
-
-        conv = {'Tactical':'tac','Science':'sci','Engineering':'eng'}
-        self.backend['skillCount']['space'] = dict()
-        self.backend['skillCount']['space']['sum'] = 0
-
-        if environment == 'space':
-            current_count = {'tac':0, 'sci':0, 'eng':0}
-            lskills = self.build['skilltree']['space']
-            # iterates through all possible skill nodes and increments the respective variable
-            for rank in ['lieutenant', 'lieutenant commander', 'commander', 'captain', 'admiral']:
-                self.backend['skillCount']['space'][rank] = 0
-                for name in lskills:
-                    snode, sindex, srank = self.getSkillnodeByName(name, rank)
-                    if lskills[name] and snode != None:
-                        current_count[snode['career']] += 1
-                        self.backend['skillCount']['space']['sum'] += 1
-                        self.backend['skillCount']['space'][rank] +=1
-            for career in ['Tactical', 'Engineering', 'Science']:
-                # the career-specific counts should be written as rarely as possible to prevent unnecessary trace calls
-                if not self.backend['skillCount']['space'+career] == current_count[conv[career]]:
-                    self.backend['skillCount']['space'+career].set(current_count[conv[career]])
-
-        elif environment == 'ground':
-            current_count = 0
-            # iterates through all possible skill nodes and increments the respective variable
-            for skills in self.build['skilltree']['ground']:
-                if self.build['skilltree']['ground'][skills]:
-                    current_count += 1
-            # the ground count should be written as rarely as possible to prevent unnecessary trace calls
-            if not self.backend['skillCount']['groundSum'] == current_count:
-                self.backend['skillCount']['groundSum'].set(current_count)
-
-
-
-    def copyBackendToBuild(self, key, key2=None):
-        """Helper function to copy backend value to build dict"""
-        if key in self.backend and key2 is None:
-            self.build[key] = self.backend[key].get()
-        elif key2 in self.backend[key]:
-            self.build[key][key2] = self.backend[key][key2].get()
-        self.auto_save_queue()
-
-    def copyBuildToBackendBoolean(self, key, key2=None):
-        """Helper function to copy build value to backend dict"""
-        if key in self.build and key2 is None:
-            self.backend[key].set(1 if self.build[key] else 0)
-        elif key2 in self.build[key]:
-            self.backend[key][key2].set(1 if self.build[key][key2] else 0)
-
-    def copyBuildToBackend(self, key, key2=None):
-        """Helper function to copy build value to backend dict"""
-        if key in self.build and key2 is None:
-            self.backend[key].set(self.build[key])
-        elif key2 in self.build[key]:
-            self.backend[key][key2].set(self.build[key][key2])
-
-    def precacheTemplates(self):
-        self.shipTemplate = {
-            'name': 'Template',
-            'image': 'none',
-            'tier': 6,
-            'fore': 5,
-            'aft': 4,
-            'equipcannons': 1,
-            'devices': 4,
-            'consolestac': 5,
-            'consolessci': 5,
-            'consoleseng': 5,
-            'experimental': 1,
-            'secdeflector': 1,
-            'hangars': 2,
-            'abilities': [ 'Innovation Effects' ],
-            'boffs': [ 'Commander Universal-Miracle Worker', 'Lieutenant Commander Universal-Command', 'Lieutenant Commander Universal-Temporal Operative', 'Lieutenant Universal-Intelligence', 'Ensign Universal-Pilot' ]
-        }
-
-    def resetPersistent(self):
-        # related constants not sourced externally yet
-        self.fileStateName = '.state_SETS.json'
-        self.fileConfigName = '.config.json'
-
-        self.yesNo = ["Yes", "No"]
-        self.universalTypes = ['Tactical', 'Engineering', 'Science' ]
-        self.marks = ['', 'Mk I', 'Mk II', 'Mk III', 'Mk IV', 'Mk V', 'Mk VI', 'Mk VII', 'Mk VIII', 'Mk IX', 'Mk X', 'Mk XI', 'Mk XII', '∞', 'Mk XIII', 'Mk XIV', 'Mk XV']
-        self.rarities = ['Common', 'Uncommon', 'Rare', 'Very Rare', 'Ultra Rare', 'Epic']
-        self.mods_per_rarity = {'Common':0, 'Uncommon':1, 'Rare':2, 'Very Rare':3, 'Ultra Rare':4, 'Epic':5, '':0}
-        self.factionNames = [ 'Federation', 'Dominion', 'DSC Federation', 'Klingon', 'Romulan', 'TOS Federation' ]
-        self.exportOptions = [ 'PNG', 'Json' ]
-        self.boffSortOptions = [ 'release', 'ranks', 'spec', 'spec2' ]
-        self.consoleSortOptions = [ 'tesu', 'uets', 'utse', 'uest' ]
-        self.options_tags = ["Concept", "First Tests", "Optimization Phase", "Finished Build"]
-
-        # self.persistent will be auto-saved and auto-loaded for persistent state data
-        self.persistent = {
-            'forceJsonLoad': 0,
-            'fast_start': 0,
-            'source_old_wiki': False,
-            'cache_save': 0,
-            'uiScale': 1,
-            'geometry': '',
-            'tooltipDelay': 2,
-            'imagesFactionAliases': dict(),
-            'imagesFail': dict(),
-            'markDefault': '',
-            'rarityDefault': self.rarities[0],
-            'factionDefault': self.factionNames[0],
-            'exportDefault': self.exportOptions[0],
-            'boffSort': self.boffSortOptions[0],
-            'boffSort2': self.boffSortOptions[0],
-            'consoleSort': self.consoleSortOptions[0],
-            'keepTemplateOnShipClear': 1,
-            'keepTemplateOnShipChange': 0,
-            'pickerSpawnUnderMouse': 1,
-            'showRedditDescriptions': "No",
-            'useFactionSpecificIcons': 0,
-            'useAlternateTooltip': 0,
-            'autosave': 1,
-            'autosave_delay': 750,  # ms
-            'versioning': 0,
-            'perf': dict(),
-            'image_beta': 0,
-        }
-
-    def get_debug_default(self):
-        self.fileDebug = '.debug'
-        self.fileDebug = self.fileDebug
-        self.debugDefault = 0
-        if os.path.exists(self.fileDebug):
-            self.debugDefault = 1
-            with open(self.fileDebug) as f:
-                entry = f.readline()
-                try:
-                    entry = int(entry)
-                except Exception:
-                    entry = 0
-                if entry > 0:
-                    self.debugDefault = entry
-                    self.log_write_stderr('debug set from file: {}'.format(self.debugDefault))
-                else:
-                    self.log_write_stderr('debug file found: {} [{}]'.format(self.debugDefault, entry))
-
-    def get_debug_current(self):
-        if self.args.debug is not None:
-            self.settings['debug'] = self.args.debug
-            self.logWriteSimple('Debug', 'set by arg', 1, tags=[str(self.settings['debug'])])
-        elif not 'debug' in self.settings or self.debugDefault > self.settings['debug']:
-            self.settings['debug'] = self.debugDefault
-            self.logWriteSimple('Debug', 'set from default', 1, tags=[str(self.settings['debug'])])
-        else:
-            self.logWriteSimple('Debug', 'set in config', 1, tags=[str(self.settings['debug'])])
-
-    def resetInternals(self):
-        self.get_debug_default()
-
-        # log and logmini are the bottom text, logFull provides a history
-        self.log = StringVar()
-        self.logmini = StringVar()
-        self.logFull = StringVar()
-
-        self.autosaving = False
-
-        self.perf_store = dict()
-        self.windowUpdate = dict()
-        self.reset_tooltip_tracking()
-        self.images = dict()
-
-    def reset_tooltip_tracking(self):
-        self.tooltip_tracking = dict()
-
-    def resetSettings(self):
-        # self.settings are optionally loaded from config, but manually edited or saved
-        self.settings = {
-            'debug': self.debugDefault,
-            'template': '.template',
-            'autosave': '.autosave.json',
-            'cache': '.cache_SETS.json',
-            'skills':   'skills.json',
-            'logfile': 'SETS###.log',  # ### to be replaced with time code
-            'perf_to_retain': 50,
-            'folder': {
-                'config' : '.config',
-                'cache' : 'cache',
-                'images' : 'images',
-                'custom' : 'images_custom',
-                'override' : 'override',
-                'local' : 'local',
-                'library' : 'library',
-                'backups' : 'backups',
-                'logs': 'logs',
-            },
-            'tags': {
-                'curated': 0,
-                'maindamage': {
-                    'energy': 0, 'kinetic': 0, 'exotic': 0, 'drain': 0
-                },
-                'energytype': {
-                    'phaser': 0, 'disruptor': 0, 'plasma': 0, 'polaron': 0, 'Tetryon': 0, 'antiproton': 0
-                },
-                'weapontype': {
-                    'cannon': 0, 'beam': 0, 'mine': 0, 'torpedo': 0, 'sia': 0, 'dsd': 0, 'console-spam': 0
-                },
-                'state': 0,
-                'role': {
-                    'dps': 0, 'heavytank': 0, 'debufftank': 0, 'nanny': 0, 'off-meta': 0, 'theme': 0
-                },
-                'PvP':0,
-                'pvprole': {
-                    'dogfighter': 0, 'cruiser-carrier': 0, 'science-spam': 0, 'healer': 0
-                },
-                'budget': {
-                    'no promo / lockbox ships': 0, 'no lobi ships': 0, 'no lobi gear': 0, 'no c-store ships': 0
-                }
-            }
-        }
-
-    def resetBuild(self, type=None):
-        """Initialize new build state"""
-        # VersionJSON Should be updated when JSON format changes, currently number-as-date-with-hour in UTC
-        self.versionJSONminimum = 0
-        self.versionJSON = 2022022811
-        self.clearing = False
-        if type == 'keepSkills':
-            currentSkilltree = {'skilltree':self.build['skilltree']}
-        if type == 'clearShip':
-            self.build.update({
-            'versionJSON': self.versionJSON,
-            'boffs': dict(),
-            'boffseats': dict(),
-            'activeRepTrait': [None] * 5,
-            'spaceRepTrait': [None] * 5,
-            'personalSpaceTrait': [None] * 6,
-            'personalSpaceTrait2': [None] * 6,
-            'starshipTrait': [None] * 6,
-            'uniConsoles': [None] * 5,
-            'tacConsoles': [None] * 5,
-            'sciConsoles': [None] * 5,
-            'engConsoles': [None] * 5,
-            'devices': [None] * 5,
-            'aftWeapons': [None] * 5,
-            'foreWeapons': [None] * 5,
-            'hangars': [None] * 2,
-            'deflector': [None],
-            'engines': [None],
-            'warpCore': [None],
-            'shield': [None],
-            'ship': '',
-            'playerShipName': '',
-            'playerShipDesc': '',
-            'tier': '',
-            'secdef': [None],
-            'experimental': [None],
-            'tags': dict(),
-            })
-            self.build['doffs']['space']=[None]*6
-            return
-
-        self.build = {
-            'versionJSON': self.versionJSON,
-            'boffs': dict(),
-            'boffseats': dict(),
-            'activeRepTrait': [None] * 5,
-            'spaceRepTrait': [None] * 5,
-            'personalSpaceTrait': [None] * 6,
-            'personalSpaceTrait2': [None] * 6,
-            'starshipTrait': [None] * 6,
-            'uniConsoles': [None] * 5,
-            'tacConsoles': [None] * 5,
-            'sciConsoles': [None] * 5,
-            'engConsoles': [None] * 5,
-            'devices': [None] * 5,
-            'aftWeapons': [None] * 5,
-            'foreWeapons': [None] * 5,
-            'hangars': [None] * 2,
-            'deflector': [None],
-            'engines': [None],
-            'warpCore': [None],
-            'shield': [None],
-            'captain': {'faction' : '' },
-            'career': '',
-            'species': '',
-            'ship': '',
-            'specPrimary': '',
-            'playerHandle': '',
-            'playerShipName': '',
-            'playerShipDesc': '',
-            'playerName': '',
-            'playerDesc': '',
-            'specSecondary': '',
-            'tier': '',
-            'secdef': [None],
-            'experimental': [None],
-            'personalGroundTrait': [None] * 6,
-            'personalGroundTrait2': [None] * 6,
-            'groundActiveRepTrait': [None] * 5,
-            'groundRepTrait': [None] * 5,
-            'groundKitModules': [None] * 6,
-            'groundKit': [None],
-            'groundArmor': [None],
-            'groundEV': [None],
-            'groundShield': [None],
-            'groundWeapons': [None] * 2,
-            'groundDevices': [None] * 5,
-            'eliteCaptain': False,
-            'doffs': {'space': [None] * 6 , 'ground': [None] * 6},
-            'tags': dict(),
-        }
-        # self.reset_build_part(environment='space', init=True)  # Disabled until environment slices are refactored
-        # self.reset_build_part(environment='ground', init=True)  # Disabled until environment slices are refactored
-        if type == 'keepSkills':
-            self.build.update(currentSkilltree)
-        else:
-            self.reset_build_skill(init=True)
-
-
-
-    def reset_build_part(self, environment='space', init=False):
-        build = {}
-
-        build['space'] = {
-            'playerHandle': '',
-
-            # Captain items -- should this reset on space or it's own group?
-            'eliteCaptain': False,
-            'specPrimary': '',
-            'specSecondary': '',
-            'captain': {'faction': ''},
-            'career': '',
-            'species': '',
-
-            # Need refactor to split space/ground
-            'doffs': [None] * 6,
-            'boffs': dict(),
-            'boffseats': dict(),
-
-            # Ship build definition
-            'ship': '',
-            'tier': '',
-            'playerShipName': '',
-            'playerShipDesc': '',
-            'tags': dict(),
-
-            # Ship build loadout
-            'activeRepTrait': [None] * 5,
-            'spaceRepTrait': [None] * 5,
-            'personalSpaceTrait': [None] * 6,
-            'personalSpaceTrait2': [None] * 6,
-            'starshipTrait': [None] * 6,
-            'uniConsoles': [None] * 5,
-            'tacConsoles': [None] * 5,
-            'sciConsoles': [None] * 5,
-            'engConsoles': [None] * 5,
-            'devices': [None] * 5,
-            'aftWeapons': [None] * 5,
-            'foreWeapons': [None] * 5,
-            'experimental': [None],
-            'hangars': [None] * 2,
-            'deflector': [None],
-            'engines': [None],
-            'warpCore': [None],
-            'secdef': [None],
-            'shield': [None],
-        }
-
-        build['ground'] = {
-            # Need refactor to split space/ground
-            'boffs': dict(),
-            'boffseats': dict(),
-            'doffs': {'space': [None] * 6, 'ground': [None] * 6},
-
-            # Ground details
-            'playerName': '',
-            'playerDesc': '',
-            'personalGroundTrait': [None] * 6,
-            'personalGroundTrait2': [None] * 6,
-            'groundActiveRepTrait': [None] * 5,
-            'groundRepTrait': [None] * 5,
-            'groundKitModules': [None] * 6,
-            'groundKit': [None],
-            'groundArmor': [None],
-            'groundEV': [None],
-            'groundShield': [None],
-            'groundWeapons': [None] * 2,
-            'groundDevices': [None] * 5,
-        }
-
-        if not init:
-            self.clearing = True
-
-        self.build.update(build[environment])
-        if not init:
-            self.clearing = False
-            self.setupCurrentBuildFrames(environment)
-            self.auto_save_queue()
-
-    def reset_build_skill(self, init=False):
-        build_skill = {
-            'skilltree': {'space': dict(), 'ground': dict(), 'space_unlocks': dict(), 'ground_unlocks': dict()},
-        }
-        self.build.update(build_skill)
-        backend_skill = {
-                'skillCount': { 'space': {'lieutenant':0,'lieutenant commander':0,'commander':0,'captain':0,'admiral':0,'sum':0}, 'ground': 0, 'spaceEngineering': IntVar(self.window, value=0), 'spaceTactical': IntVar(self.window, value=0), 'spaceScience': IntVar(self.window, value=0) , 'groundSum': IntVar(self.window, value=0) },
-                'skillBonusBar':{'space': {'Engineering':[], 'Tactical':[], 'Science':[]}, 'ground':[]},
-                'skillBonusBarUnlocks': {'space': {'Engineering':dict(), 'Tactical':dict(), 'Science':dict()}, 'ground':dict()}
-                }
-        if hasattr(self, 'backend'): #this shall not be executed during load because self.backend is not initalized yet
-            self.backend.update(backend_skill)
-            self.backend['skillCount']['spaceEngineering'].trace_add('write', lambda a, b, c: self.skill_count_change_callback('space', 'Engineering'))
-            self.backend['skillCount']['spaceTactical'].trace_add('write', lambda a, b, c: self.skill_count_change_callback('space', 'Tactical'))
-            self.backend['skillCount']['spaceScience'].trace_add('write', lambda a, b, c: self.skill_count_change_callback('space', 'Science'))
-            self.backend['skillCount']['groundSum'].trace_add('write', lambda a, b, c: self.skill_count_change_callback('ground', 'Sum'))
-
-        if not init:
-            self.clearing = True
-
-        if not init:
-            self.update_skill_count('space')
-            self.update_skill_count('ground')
-            self.clearing = False
-            self.setupCurrentSkillBuildFrames()
-            self.auto_save_queue()
-
-    def resetCache(self, text = None):
-        if text is not None:
-            if text in self.cache and text != 'modifiers':
-                self.cache[text] = dict()
-                if text+"WithImages" in self.cache:
-                    self.cache[text+"WithImages"] = dict()
-        else:
-            self.cache = {
-                'equipment': dict(),
-                'equipmentWithImages': dict(),
-                'doffs': dict(),
-                'doffNames': dict(),
-                'shipTraits': dict(),
-                'shipTraitsWithImages': dict(),
-                'shipTraitsFull': dict(),
-                'traits': dict(),
-                'traitsWithImages': dict(),
-                'boffAbilities': dict(),
-                'boffAbilitiesWithImages': dict(),
-                'boffTooltips': dict(),
-                'specsPrimary': dict(),
-                'specsSecondary': dict(),
-                'specsGroundBoff': dict(),
-                'skills': {'space': dict(), 'ground': dict(), 'tooltips': dict(), 'space_unlocks': dict(), 'ground_unlocks': dict()},
-                'skillBonusImages': dict(),
-                'factions': dict(),
-                'modifiers': None,
-                'overlays': dict()
-            }
-
-    def resetBackend(self, rebuild=False):
-        self.logWriteBreak('clearBackend')
-        self.backend = {
-                'images': dict(),
-                'captain': {'faction' : StringVar(self.window)},
-                'career': StringVar(self.window),
-                'species': StringVar(self.window),
-                'playerHandle': StringVar(self.window),
-                'playerName': StringVar(self.window),
-                'specPrimary': StringVar(self.window),
-                'specSecondary': StringVar(self.window),
-                'ship': StringVar(self.window),
-                'tier': StringVar(self.window),
-                'playerShipName': StringVar(self.window),
-                'playerShipDesc': StringVar(self.window),
-                'playerDesc': StringVar(self.window),
-                'shipHtml': None,
-                'shipHtmlFull': None,
-                'eliteCaptain': IntVar(self.window),
-                'skillLabels': {},
-                'skillNames': [[], [], [], [], []],
-                'skillCount': { 'space': {'lieutenant':0,'lieutenant commander':0,'commander':0,'captain':0,'admiral':0,'sum':0}, 'ground': 0, 'spaceEngineering': IntVar(self.window, value=0), 'spaceTactical': IntVar(self.window, value=0), 'spaceScience': IntVar(self.window, value=0) , 'groundSum': IntVar(self.window, value=0) },
-                'skillBonusBar':{'space': {'Engineering':[], 'Tactical':[], 'Science':[]}, 'ground':[]},
-                'skillBonusBarUnlocks': {'space': {'Engineering':dict(), 'Tactical':dict(), 'Science':dict()}, 'ground':dict()},
-                'tags': {}
-            }
-        if rebuild: self.buildToBackendSeries()
-        self.hookBackend()
-
-    def hookBackend(self):
-        self.backend['playerHandle'].trace_add('write', lambda v,i,m:self.copyBackendToBuild('playerHandle'))
-        self.backend['playerShipName'].trace_add('write', lambda v,i,m:self.copyBackendToBuild('playerShipName'))
-        self.backend['playerName'].trace_add('write', lambda v,i,m:self.copyBackendToBuild('playerName'))
-        self.backend['captain']['faction'].trace_add('write', lambda v,i,m:self.captainFactionCallback())
-        self.backend['career'].trace_add('write', lambda v,i,m:self.copyBackendToBuild('career'))
-        self.backend['species'].trace_add('write', lambda v,i,m:self.speciesUpdateCallback())
-        self.backend['specPrimary'].trace_add('write', lambda v,i,m:self.copyBackendToBuild('specPrimary'))
-        self.backend['specSecondary'].trace_add('write', lambda v,i,m:self.copyBackendToBuild('specSecondary'))
-        self.backend['tier'].trace_add('write', lambda v,i,m:self.setupCurrentBuildFrames('space'))
-        self.backend['eliteCaptain'].trace_add('write', lambda v,i,m:self.clean_backend_elitecaptain())
-        self.backend['ship'].trace_add('write', self.shipMenuCallback)
-        self.backend['skillCount']['spaceEngineering'].trace_add('write', lambda a, b, c: self.skill_count_change_callback('space', 'Engineering'))
-        self.backend['skillCount']['spaceTactical'].trace_add('write', lambda a, b, c: self.skill_count_change_callback('space', 'Tactical'))
-        self.backend['skillCount']['spaceScience'].trace_add('write', lambda a, b, c: self.skill_count_change_callback('space', 'Science'))
-        self.backend['skillCount']['groundSum'].trace_add('write', lambda a, b, c: self.skill_count_change_callback('ground', 'Sum'))
-
-    def clean_backend_elitecaptain(self):
-        pass
-
-
-    def captainFactionCallback(self):
-        self.copyBackendToBuild('captain', 'faction')
-        if self.persistent['useFactionSpecificIcons']:
-            if not self.clearing:
-                self.resetCache('boffAbilities')
-                self.precacheBoffAbilities()
-            self.setupCurrentBuildFrames()
-
-
-    def boffTitleToCareer(self, title):
-        return  "Tactical" if "Tactical" in title else "Science" if 'Science' in title else "Engineering" if "Engineering" in title else 'Universal'
-
-    def clearFrame(self, frame):
-        for widget in frame.winfo_children():
-            widget.destroy()
-
-    def applyContentFilter(self, frame, content, filter):
-        frame.event_generate('<<ResetScroll>>')
-        for key in content.keys():
-            if re.search(filter, key, re.IGNORECASE):
-                content[key][0].grid(row=content[key][1], column=content[key][2], sticky='nsew')
-            else:
-                content[key][0].grid_forget()
-
-    def pickerDimensions(self):
-        #self.window.update()
-        if self.persistent['pickerSpawnUnderMouse']:
-            windowheight = int((self.windowHeight - self.window.winfo_pointery()) * 0.97)
-        else:
-            windowheight = int(self.windowHeight * 0.97)
-        windowwidth = int(self.windowWidth / 6)
-        if windowheight < 400: windowheight = 400
-        if windowwidth < 240: windowwidth = 240
-
-        return (windowwidth,windowheight)
-
-    def pickerLocation(self, width=0, height=0, x=None, y=None, anchor="nw"):
-        screen_width = self.window.winfo_screenwidth()
-        screen_height = self.window.winfo_screenheight()
-
-        if x is not None and y is not None:
-            pass  # Leave manual locations
-        else :
-            if self.persistent['pickerSpawnUnderMouse']:
-                x = self.window.winfo_pointerx()
-                y = self.window.winfo_pointery()
-                self.logWrite("Window position update: x{},y{}".format(str(x), str(y)), 2)
-            else:
-                if anchor == 'ne' or anchor == 'nw':
-                    y = self.window_topleft_y
-                if anchor == 'se' or anchor == 'sw':
-                    y = self.window_topleft_y + self.windowHeight - height
-                if anchor == 'nw' or anchor == 'sw':
-                    x = self.window_topleft_x
-                if anchor == 'ne' or anchor == 'se':
-                    x = self.window_topleft_x + self.windowWidth - width
-
-
-        if height is not None and height < screen_height and (y + height) > screen_height:
-            y = screen_height - height
-        positionWindow = "+"+str(x)+"+"+str(y)
-
-        return positionWindow
-
-    def updateScrollFrame(self, event, canvas, scroll_frame_window, pickWindow):
-        canvas.itemconfig(scroll_frame_window, width=event.width)
-
-    def windowAddScrollbar(self, parentFrame, pickWindow):
-        canvas = Canvas(parentFrame)
-        canvas.grid(row=0, column=0, sticky='nsew')
-        parentFrame.grid_columnconfigure(0, weight=1)
-        parentFrame.grid_rowconfigure(0, weight=1)
-        scrollbar = Scrollbar(parentFrame, orient=VERTICAL, command=canvas.yview)
-        scrollbar.grid(row=0, column=1, sticky='nsew')
-
-        scrollable_frame = Frame(canvas)
-        scrollable_frame.bind("<Configure>", lambda e: canvas.configure(scrollregion=canvas.bbox("all")))
-        scroll_frame_window = canvas.create_window((0, 0), window=scrollable_frame, anchor="nw")
-        canvas.configure(yscrollcommand=scrollbar.set)
-        canvas.bind('<MouseWheel>', lambda event: canvas.yview_scroll(int(-1*(event.delta/120)), "units"))
-        #canvas.bind('<Configure>', lambda e: self.updateScrollFrame(e, canvas, scroll_frame_window, pickWindow))
-        startY = canvas.yview()[0]
-        parentFrame.bind("<<ResetScroll>>", lambda event: canvas.yview_moveto(startY))
-
-        return (canvas, scrollable_frame)
-
-    def item_list_filter(self, items_list, args=None, tagsForRequirement=None):
-        """Return a list of items for the picker to provide"""
-        # TODO: filter ship types allowed to use ["who" from infobox], needs ship type sent from upstream
-
-        category = None
-
-        if args is not None and type(args) is list:
-            category = args[0]
-
-        if category is not None and category in self.item_filter_list:
-            removals = self.item_filter_list[category]
-
-            if category == "Ship Aft Weapon":
-                items_list = self.item_list_filter_remove(items_list, removals)
-
-        return items_list
-
-    def item_list_filter_remove(self, items_list, removals):
-        new_list = []
-        for item in items_list:
-            add = True
-            self.logWriteSimple("List Filter", "removals", level=4, tags=item)
-            for check in removals:
-                if check in item[0].lower():
-                    add = False
-                    self.logWriteSimple("item filter", "remove", level=3, tags=[item[0]])
-                    break
-            if add:
-                self.logWriteSimple("item filter", "add", level=4, tags=[item[0]])
-                new_list.append(item)
-
-        return new_list
-
-    def pickerGui(self, title, itemVar, items_list, top_bar_functions=None, x=None, y=None):
-        """Open a picker window and return selected item
-        
-        Parameters:
-        - title: title of the picker window
-        - itemVar: contains empty item with preset rarity and mark
-        - items_list: this list contains all items of the category that the clicked slot belongs to
-        - top_bar_functions: list of functions that create additional functionality inside the picker window
-
-        Features: sorting, width management
-        """
-        
-        # create and set up window
-        pickWindow = Toplevel(self.window)
-        pickWindow.resizable(True,True) #vertical resize only
-        pickWindow.transient(self.window)
-        pickWindow.title(f'{title} ({len(items_list)} options)')
-        (windowwidth,windowheight) = self.pickerDimensions()
-        sizeWindow = '{}x{}'.format(windowwidth, windowheight)
-        pickWindow.geometry(sizeWindow+self.pickerLocation(windowheight))
-        #pickWindow.minsize(windowwidth, windowheight)
-
-        pickWindow.protocol('WM_DELETE_WINDOW', lambda:self.pickerCloseCallback(pickWindow, itemVar))
-
-        # set up top frame with top_bar_functions and clear button
-        container = Frame(pickWindow)
-        content = dict()
-        if top_bar_functions is not None:
-            for func in top_bar_functions:
-                func(container, itemVar, content)
-        self.setupClearSlotFrame(container, itemVar, pickWindow)
-        container.pack(fill=X, expand=False)
-
-        # adds scrollbar
-        container2 = Frame(pickWindow)
-        container2.pack(fill=BOTH, expand=True)
-        (canvas, scrollable_frame) = self.windowAddScrollbar(container2, pickWindow)
-
-        # sort the items list
-        try:
-            items_list.sort()
-        except:
-            self.logWriteSimple('pickerGUI', 'TRY_EXCEPT', 1, tags=['item_list.sort() failed in '+title])
-
-        # adds every item from the items list to the picker window
-        for i, (name, image) in enumerate(items_list):
-            frame = Frame(scrollable_frame, relief='ridge', borderwidth=1)
-            name_wrap_length = 285 if self.args.nomenuicons else 255
-            for col in range(3):
-                if col < 2:
-                    if col == 0:
-                        if not self.args.nomenuicons:
-                            subFrame = Label(frame, image=image)
-                        else:
-                            subFrame = Label(frame, text="")
-                    else:
-                        subFrame = Label(frame, text=name, justify=LEFT, wraplength=name_wrap_length)
-                    subFrame.grid(row=0, column=col, sticky='nsew')
-                else:
-                    frame.grid(row=i, column=0, sticky='nsew', padx=(2,5))
-
-                # if the user clicks on this item from the list, it stores the item in itemVar which is returned
-                subFrame.bind('<Button-1>', lambda e,name=name,image=image,v=itemVar,win=pickWindow:
-                        self.setVarAndQuit(e,name,image,v,win))
-                subFrame.bind('<MouseWheel>', lambda event: canvas.yview_scroll(int(-1*(event.delta/120)), "units"))
-
-            content[name] = (frame, i, 0) # adds item to content dict which is searched by the search bar
-
-        # finalizing
-        pickWindow.wait_visibility()    #Implemented for Linux
-        pickWindow.grab_set()
-        pickWindow.wait_window()
-
-        return itemVar
-
-    def pickerCloseCallback(self, window, currentVar):
-        currentVar['item'] = 'Y'
-
-        self.windowCloseCallback(window)
-
-    def windowCloseCallback(self, window):
-        try:
-            window.destroy()
-        except:
-            pass
-
-    def logWindowCreate(self):
-        self.makeSubWindow(title='Log Viewer', type='log')
-
-    def windowDimensions(self):
-        #self.window.update()
-        windowheight = self.windowActiveHeight - self.logoHeight - 45
-        windowwidth = self.windowWidth
-
-        return (windowwidth,windowheight)
-
-    def subWindowLocationCentered(self, x, y, type=None):
-        self_bar_height = self.windowBarHeight if type != 'splash' else 0
-        if self.factor != 1:
-            splash_adjust_x = 8 if type == 'splash' else 0
-            splash_adjust_y = 3 if type == 'splash' else 0
-        else:
-            splash_adjust_x = 6 if type == 'splash' else 0
-            splash_adjust_y = -5 if type == 'splash' else 0
-
-        if x is None:
-            x = self.window_topleft_x + splash_adjust_x
-        if y is None:
-            y = self.window_topleft_y + self.windowBarHeight + self.logoHeight + splash_adjust_y
-
-        sizeWindow = '{}x{}'.format(self.windowWidth+3, self.windowHeight - 20 - (self_bar_height + self.logoHeight))
-        positionWindow = '+{}+{}'.format(x, y)
-
-        self.logWrite("subWindow position: {}".format(sizeWindow+positionWindow), 2)
-        return sizeWindow+positionWindow
-
-    def makeSubWindow(self, title, type, x=None, y=None, windowWidth=None, close=True):
-        """Open a new window"""
-        self.requestWindowUpdate()
-        if windowWidth is None:
-            windowWidth = self.windowWidth
-
-        subWindow = Toplevel(self.window)
-        subWindow.configure(bg=self.theme['frame']['bg'])
-        subWindow.title(title)
-        if type == 'splash':
-            subWindow.overrideredirect(True)  # No window elements, must implement close window or bring it down manually
-        else:
-            subWindow.resizable(False,False)
-            subWindow.transient(self.window)
-        subWindow.geometry(self.subWindowLocationCentered(x, y, type))
-
-        subWindow.protocol('WM_DELETE_WINDOW', lambda:self.windowCloseCallback(subWindow))
-        subWindow.grid_columnconfigure(0, weight=1)
-        topFrame = Frame(subWindow, width=windowWidth, bg=self.theme['frame']['bg'])
-        topFrame.grid(row=0, column=0, sticky='nsew', padx=1, pady=1)
-        if close and type == 'splash':
-            optionFrame = HoverButton(topFrame, text='Close', command=lambda:self.windowCloseCallback(subWindow))
-            optionFrame.configure(bg=self.theme['button']['bg'],fg=self.theme['button']['fg'], borderwidth=0, width=10)
-            optionFrame.grid(row=0, column=0, sticky='ew')
-            topFrame.grid_rowconfigure(0, minsize=10)
-            topFrame.grid_columnconfigure(0, weight=1)
-        mainFrame = Frame(subWindow, bg=self.theme['frame']['bg'])
-        mainFrame.grid(row=1, column=0, sticky='nsew', padx=1, pady=1)
-        subWindow.grid_rowconfigure(1, weight=1)
-
-        if type == 'splash':
-            self.splash_window_interior(mainFrame)
-        if type == 'log':
-            self.log_window_interior(mainFrame)
-
-        subWindow.title('{}'.format(title))
-        subWindow.wait_visibility()    #Implemented for Linux
-        subWindow.grab_set()
-        subWindow.update()
-        if not type == 'splash' or close:
-            subWindow.wait_window()
-
-        return subWindow
-
-
-    def log_window_interior(self, parentFrame):
-        scrollbar = Scrollbar(parentFrame)
-        scrollbar.pack(side=RIGHT, fill=Y)
-        # currently the fg color is the bg color to hide the folder path
-        self.logDisplay = Text(parentFrame, bg=self.theme['entry_dark']['bg'], fg=self.theme['entry_dark']['bg'],
-                               wrap=WORD, height=30, width=110, font=self.font_tuple_create('text_log'))
-        self.logDisplay.pack(side=LEFT, fill=BOTH, expand=True)
-        self.logDisplay.insert('0.0', self.logFull.get())
-        scrollbar.config(command=self.logDisplay.yview)
-        self.logDisplay.config(yscrollcommand=scrollbar.set)
-        self.logDisplayUpdate()
-
-
-    def splash_window_interior(self, parentFrame):
-        splash_full_log = 1
-        center_column = 0
-
-        OuterFrame = Frame(parentFrame, bg=self.theme['frame']['bg'])
-        OuterFrame.grid(row=0, column=0)
-        parentFrame.grid_rowconfigure(0, weight=1)
-        parentFrame.grid_columnconfigure(0, weight=1)
-        OuterFrame.grid_columnconfigure(0, weight=0, minsize=self.splash_image_w)
-        OuterFrame.grid_rowconfigure(0, weight=0, minsize=self.splash_image_h+25)
-
-        imageLabel = Canvas(OuterFrame, bg=self.theme['button']['bg'])
-        imageLabel.configure(borderwidth=0, highlightthickness=0)
-        imageLabel.create_image(self.splash_image_w / 2, self.splash_image_h / 2, anchor="center", image=self.images['splash_image'])
-        imageLabel.grid(row=0, column=center_column, sticky='nsew', padx=0, pady=0)
-
-        self.splashProgressBar = Progressbar(OuterFrame, orient='horizontal', mode='indeterminate', length=self.splash_image_w)
-        self.splashProgressBar.grid(row=0, column=center_column, sticky='sw')
-
-        self.splashText = StringVar()
-        if splash_full_log:
-            frame = Frame(OuterFrame, bg=self.theme['frame']['bg'])
-            frame.grid(row=0, column=1, sticky='nsew')
-            self.log_window_interior(frame)
-        else:
-            label = Label(OuterFrame, height=4, textvariable=self.splashText, bg=self.theme['frame']['bg'], fg=self.theme['frame']['fg'], wraplength=400)
-            label.grid(row=1, column=center_column, sticky='nw')
-
-
-    def itemLabelCallback(self, e, canvas, img, i, key, args):
-        """
-        Open picker for specified data
-
-        - :param canvas: object to open picker at
-        - :param img: pass-through data
-        - :param i: pass-through data identifier
-        - :param key: pass-through data identifier
-        - :param args: data list -- args[0] will be the canvas object type used to load the list cache, pass-through
-
-        This function provides the clicking action for most equipment buttons
-        """
-        self.precacheEquipment(args[0])
-
-        items_list = list(self.cache['equipmentWithImages'][args[0]].items())
-        items_list = self.item_list_filter(items_list, args=args)  # Most restrictions should come from the ship
-
-        self.picker_getresult(canvas, img, i, key, args, items_list, type='item', title='Pick', extra_frames=[self.setupRarityFrame])
-
-
-    def trait_label_callback(self, e, canvas, img, i, key, args):
-        """
-        Common callback for all trait labels
-        
-        Parameters:
-        - :param e: event object
-        - :param canvas: the canvas that acts as slot (-button)
-        - :param img: tuple containing the identifiers for the two image layers (item image and rarity image)
-        - :param i: index within slot type; 0 identifies the first item in the slot type group, 1 identifies 
-        the second and so on (self.build[key][i])
-        - :param key: identifies the slot type as in self.build[key]
-        - :param args: list -> First entry: True if slot holds ground reputation traits, Second entry: True 
-        if slot holds active reputation traits, Third entry: True if slot holds starship traits, Fourth 
-        entry: 'space' or 'ground'
-        """
-        items_list=None
-        if args[2]:
-            self.precacheShipTraits()
-            items_list = self.cache['shipTraitsWithImages'].items()
-        else:
-            self.precacheTraits()
-            traitType = "personal"
-            if args[1]:
-                traitType = "activereputation"
-            elif args[0]:
-                traitType = "reputation"
-            items_list = self.cache['traitsWithImages'][traitType][args[3]].items()
-            self.logWriteSimple('trait_label_callback', '', 4, tags=[traitType, args[3], str(len(items_list))])
-
-        items_list = self.item_list_filter(items_list)  # What restrictions exist for traits?
-        self.picker_getresult(canvas, img, i, key, args, items_list, type='trait', title='Pick trait')
-
-    def clear_slot(self, canvas: Canvas, key: str, i: int, type: str, img: tuple):
-        """
-        clears equipment / boff / trait slot; applies changes to self.build
-        
-        Parameters:
-        - :param canvas: the canvas that acts as slot (-button)
-        - :param key: identifies the slot type as in self.build[key] (self.build['boffs'][key] for boff slots)
-        - :param i: index within slot type; 0 identifies the first item in the slot type group, 1 identifies the
-        second and so on (self.build[key][i])
-        - :param type: 'trait' / 'item' / 'boffs'
-        - :param img: tuple containing the identifiers for the two image layers (item image and rarity image)
-        """
-        canvas.itemconfig(img[0],image=self.emptyImage)
-        canvas.itemconfig(img[1],image=self.emptyImage)
-        if type == 'boffs':
-            self.build['boffs'][key][i] = ''
-        else:
-            self.build[key][i] = None
-        canvas.unbind('<Enter>')
-        canvas.unbind('<Leave>')
-
-    def set_slot(self, canvas: Canvas, item: dict, key: str, i: int, type: str, img: tuple, args):
-        """inserts item into equipment / boff / trait slot; applies changes to self.build
-        Parameters:
-        - canvas: the canvas that acts as slot (-button)
-        - item: item dictionary
-        - key: identifies the slot type as in self.build[key] (self.build['boffs'][key] for boff slots)
-        - i: index within slot type; 0 identifies the first item in the slot type group, 1 identifies the
-            second and so on (self.build[key][i])
-        - type: 'trait' / 'item' / 'boffs'
-        - img: tuple containing the identifiers for the two image layers (item image and rarity image)
-        - args: variable information depending on type
-            - for equipment (type = 'item'): list-> First: type_key as in self.cache['equipment'][type_key],
-            Second *Not used*: title for picker window, Third *not used*: empty string, 
-            Fourth: 'space' or 'ground'
-            - for boffs: list -> First: StringVar containing the profession of the seat, Second: StringVar 
-            containing the specialization of the seat, Third: index of the seat, Fourth: 'space' or 'ground'
-            - for traits: list -> First: True if slot holds ground reputation traits, Second: True if slot 
-            holds active reputation traits, Third: True if slot holds starship traits, Fourth: 'space' or 
-            'ground'"""
-        tooltip_uuid = self.uuid_assign_for_tooltip()
-        name = item['item']
-        backend_key = '{}_{}'.format(name, i)
-        #self.backend['images'][backend_key] = item['image']  # index needed for item duplicate display
-        canvas.itemconfig(img[0], image=item['image'])
-
-        if type == 'item':
-            group_key = args[0]
-            if 'rarity' in self.cache['equipment'][group_key][name]:
-                rarityDefaultItem = self.cache['equipment'][group_key][name]['rarity']
-            else:
-                rarityDefaultItem = self.rarities[0]
-
-            if 'rarity' not in item or item['item'] == '' or item['rarity'] == '':
-                item['rarity'] = rarityDefaultItem
-
-            #image1 = self.imageFromInfoboxName(item['rarity'])
-            #self.backend['images'][backend_key+item['rarity']] = image1
-            image1 = self.cache['overlays'][item['rarity'].lower()]
-            canvas.itemconfig(img[1], image=image1)
-        else:
-            group_key = ''
-
-        environment = args[3] if args is not None and len(args) >= 4 else 'space'
-        canvas.bind('<Enter>', lambda e,tooltip_uuid=tooltip_uuid,item=item:
-                self.setupInfoboxFrameTooltipDraw(tooltip_uuid, item, group_key, environment))
-        canvas.bind('<Leave>', lambda e,tooltip_uuid=tooltip_uuid: self.setupInfoboxFrameLeave(tooltip_uuid))
-        item.pop('image')
-        if type == 'boffs':
-            self.build['boffs'][key][i] = name
-        else:
-            self.build[key][i] = item
-
-    def picker_getresult(self, canvas, img, i, key, args, items_list, item_initial=None, type=None, 
-            title='Pick', extra_frames=None):
-        """opens picker and handles results
-
-        Parameters:
-        - canvas: the canvas that acts as slot (-button); here the user left-clicks on to open the picker
-        - img: tuple containing the identifiers for the two image layers (item image and rarity image)
-        - key: identifies the slot type as in self.build[key] (self.build['boffs'][key] for boff slots)
-        - i: index within slot type; 0 identifies the first item in the slot type group, 1 identifies the
-            second and so on (self.build[key][i])
-        - args: list containing variable information depending on type
-            - for equipment (type = 'item'): list-> First: type_key as in self.cache['equipment'][type_key],
-            Second *Not used*: title for picker window, Third *not used*: empty string
-            - for boffs: list -> First: StringVar containing the profession of the seat, Second: StringVar 
-            containing the specialization of the seat, Third: index of the seat, Fourth: 'space' or 'ground'
-            - for traits: list -> First: True if slot holds ground reputation traits, Second: True if slot 
-            holds active reputation traits, Third: True if slot holds starship traits, Fourth: 'space' or 
-            'ground'
-        - items_list: this list contains all items of the category that the clicked slot belongs to
-        - item_initial: contains empty item with preset rarity and mark
-        - type: 'trait' / 'item' / 'boffs
-        - title: title of the picker window
-        - extra_frames: list of functions that create additional functionality inside the picker window
-        """
-
-        if type == 'item' and isinstance(self.build[key][i], dict) and self.build[key][i]:
-            item_var = copy.copy(self.build[key][i])
-        else:
-            item_var = item_initial if item_initial is not None else self.getEmptyItem()
-        additional = [self.setupSearchFrame] # self.setupSearchFrame creates the search bar inside pickerGUI
-        if extra_frames:
-            additional += extra_frames
-
-        self.tooltip_tracking['X'] = True # disables infobox
-        item = self.pickerGui(title, item_var, items_list, additional)
-        self.tooltip_tracking['X'] = False # enables infobox
-
-        if 'item' in item and len(item['item']):
-            if item['item'] == 'X':  # Clear slot
-                self.clear_slot(canvas, key, i, type, img)
-            elif item['item'] == 'Y': # close picker -> do nothing
-                return
-            else: # item choosen -> slot item
-                self.set_slot(canvas, item, key, i, type, img, args)
-            self.auto_save_queue()
-
-    def font_dict_create(self, name):
-        (family, size, weight) = self.font_tuple_create(name)
-        return {'family': family, 'size': size, 'weight': weight}
-
-    def font_tuple_create(self, name):
-        font_family = self.theme[name]['font']['family'] if 'family' in self.theme[name]['font'] else self.theme['app']['font']['family']
-        font_size = self.theme[name]['font']['size'] if 'size' in self.theme[name]['font'] else self.theme['app']['font']['size']
-        font_weight = self.theme[name]['font']['weight'] if 'weight' in self.theme[name]['font'] else self.theme['app']['font']['weight']
-        return (font_family, font_size, font_weight)
-
-    def font_tuple_merge(self, name, family=None, size=None, weight=None):
-        if family is None:
-            family = self.theme[name]['font']['family'] if 'family' in self.theme[name]['font'] else self.theme['app']['font']['family']
-        if size is None:
-            size = self.theme[name]['font']['size'] if 'size' in self.theme[name]['font'] else self.theme['app']['font']['size']
-        if weight is None:
-            weight = self.theme[name]['font']['weight'] if 'weight' in self.theme[name]['font'] else self.theme['app']['font']['weight']
-
-        return (family, size, weight)
-
-    def precache_theme_fonts(self):
-        i = 0
-        for key in self.theme:
-            if not 'font' in self.theme[key]:
-                continue
-            else:
-                i += 1
-                font_tuple = self.font_tuple_create(key)
-                self.theme[key]['font_object'] = font.Font(font=font_tuple)
-
-        self.logWriteCounter('precache_theme_fonts', '(json)', i, [self.theme['name']])
-
-    def precache_boff_abilities_single(self, name, environment, type, category, desc):
-        """
-        precaches a single boff ability including its image
-
-        Parameters:
-        - :param name: name of the ability
-        - :param environment: 'space' or 'ground'
-        - :param type: boff ability rank
-        - :param category: profession / career / specialization
-        - :param desc: tooltip description
-        """
-        name = self.deWikify(name)
-        if not environment in self.cache['boffTooltips']:
-            self.cache['boffTooltips'][environment] = dict()
-        if not name in self.cache['boffTooltips'][environment]:
-            # Longer descriptions stored only once
-            self.cache['boffTooltips'][environment][name] = self.deWikify(desc, leaveHTML=True)
-
-        if not environment in self.cache['boffAbilities']:
-            self.cache['boffAbilities'][environment] = dict()
-        if not type in self.cache['boffAbilities'][environment]:
-            self.cache['boffAbilities'][environment][type] = dict()
-
-        if not environment in self.cache['boffAbilitiesWithImages']:
-            self.cache['boffAbilitiesWithImages'][environment] = dict()
-        if not category in self.cache['boffAbilitiesWithImages'][environment]:
-            self.cache['boffAbilitiesWithImages'][environment][category] = dict()
-        if not type in self.cache['boffAbilitiesWithImages'][environment][category]:
-            self.cache['boffAbilitiesWithImages'][environment][category][type] = dict()
-
-        if not name in self.cache['boffAbilities'][environment][type]:
-            self.cache['boffAbilities'][environment][type][name] = 'yes'
-            self.cache['boffAbilitiesWithImages'][environment][category][type][name] = (
-                self.imageFromInfoboxName(name, faction=1))
-            self.logWriteSimple(
-                'precacheBoffAbilities', 'Single', 4, tags=[environment, category, str(type), name, 
-                '|'+str(len(desc))+'|'])
-
-    def precacheBoffAbilities(self, limited=False):
-        """Common callback for boff labels"""
-        if 'boffAbilities' in self.cache and 'space' in self.cache['boffAbilities'] and 'ground' in self.cache['boffAbilities']:
-            return
-
-        # Categories beyond tac/eng/sci should come from a json load when capt specs are converted
-        boffCategories = ['Tactical', 'Engineering', 'Science', 'Intelligence', 'Command', 'Pilot', 'Temporal', 'Miracle Worker']
-        boffRanks = [1, 2, 3, 4]
-        boffEnvironments = ['space', 'ground']
-
-        for environment in boffEnvironments:
-            l0 = [h2 for h2 in self.r_boffAbilities.find('h2') if ' Abilities' in h2.html]
-            if environment == 'ground':
-                l0 = [l for l in l0 if "Pilot" not in l.text]
-                l1 = self.r_boffAbilities.find('h2+h3+table+h3+table')
-            else:
-                l1 = self.r_boffAbilities.find('h2+h3+table')
-
-            for category in boffCategories:
-                table = [header[1] for header in zip(l0, l1) if isinstance(header[0].find('#'+category.replace(' ','_')+'_Abilities', first=True), Element)]
-                if not len(table):
-                    continue
-                trs = table[0].find('tr')
-                for tr in trs:
-                    tds = tr.find('td')
-                    rank1 = 1
-                    for i in [0, 1, 2, 3]:
-                        if len(tds)>0 and tds[rank1+i].text.strip() != '':
-                            cname = tds[0].text.strip()
-                            desc = tds[5].text.strip()
-                            if desc == 'III':
-                                desc = tds[6].text.strip()
-                            self.precache_boff_abilities_single(cname, environment, rank1+i, category, desc)
-                            if i == 2 and tds[rank1+i].text.strip() in ['I', 'II']:
-                                self.precache_boff_abilities_single(cname, environment, rank1+i+1, category, desc)
-                            self.logWriteSimple('precacheBoffAbilities', '', 4, tags=[cname, environment, category, str(rank1+i)])
-
-        self.logWriteCounter('Boff ability', '(json)', len(self.cache['boffTooltips']['space']), ['space'])
-        self.logWriteCounter('Boff ability', '(json)', len(self.cache['boffTooltips']['ground']), ['ground'])
-
-    def boff_label_callback(self, e, canvas, img, i, key, args):
-        """
-        Common callback for boff labels
-        
-        Parameters:
-        - :param e: event object
-        - :param canvas: the canvas that acts as slot (-button)
-        - :param img: tuple containing the identifiers for the two image layers (item image and rarity image)
-        - :param i: index within slot type; 0 identifies the first item in the slot type group, 1 identifies 
-        the second and so on (self.build[key][i])
-        - :param key: identifies the slot type as in self.build[key]
-        - :param args: list -> First entry: StringVar containing the profession of the seat, Second entry:
-        StringVar containing the specialization of the seat, Third entry: index of the seat, 
-        Fourth entry: 'space' or 'ground'
-        """
-        self.precacheBoffAbilities()
-
-        spec = self.boffTitleToCareer(args[0].get()) if args[0] else ''
-        spec2 = args[1].get() if args[1] else ''
-        # args[2] is the same as i
-        environment = args[3] if args is not None and len(args) >= 4 else 'space'
-
-        items_list = []
-        rank = i + 1
-
-        self.logWriteSimple('spaceBoffLabel', 'Callback', 3, tags=[environment, spec, spec2, i, key])
-        items_list = list(self.cache['boffAbilitiesWithImages'][environment][spec][rank].items())
-        if spec2 is not None and spec2 != '':
-            items_list += list(self.cache['boffAbilitiesWithImages'][environment][spec2][rank].items())
-
-        items_list = self.item_list_filter(items_list) # need to send boffseat spec/spec2
-        self.picker_getresult(canvas, img, i, key, args, items_list, type='boffs', title='Pick ability')
-
-    def universalSeatUpdateCallback(self, canvas, img, i, i2, key, var, environment):
-        """manages changing properties for universal bridge officer stations with mutable profession or specialization on changing profession or specialization"""
-        """parameters:  canvas: the canvas the button images are displayed on
-                        img: tuple containing the 2 images displayed on the canvas (needed for clearing the image)
-                        i: index analogous to rank of specific boff ability (0:"Ensign", 1:"Lieutenant", 2:"Lieutenant Commander", 3:"Commander")
-                        i2: index identifying the boff seat in self.build['boffseats'] (integer between 0 and 5)
-                        key: identifies each boff seat clearly in self.build['boffs']
-                        var: StringVar containing the current profession of the station
-                        environment: distincts between space and ground as well as between specialization and non-specialization seats in self.build['boffseats']"""
-
-        # updates self.build to contain the correct profession / specialization of the universal seat
-        self.build['boffseats'][environment][i2] = var.get()
-
-        # checks whether the ability belongs either to the current profession or to the current specialization, cleares the ability otherwise
-        invertedEnvironment = environment[:-5] if '_spec' in environment else environment+'_spec'
-        cleanEnvironment = environment[:-5] if '_spec' in environment else environment
-        clear = True
-        if self.build['boffseats'][invertedEnvironment][i2] != '' and self.build['boffseats'][invertedEnvironment][i2] != None:
-            for power in self.cache['boffAbilitiesWithImages'][cleanEnvironment][self.build['boffseats'][invertedEnvironment][i2]][i+1].items():
-                if power[0] == self.build['boffs'][key][i]:
-                    clear = False
-        if self.build['boffseats'][environment][i2] != '' and self.build['boffseats'][environment][i2] != None:
-            for power2 in self.cache['boffAbilitiesWithImages'][cleanEnvironment][self.build['boffseats'][environment][i2]][i+1].items():
-                if power2[0] == self.build['boffs'][key][i]:
-                    clear = False
-        if clear:
-            canvas.itemconfig(img[0],image=self.emptyImage)
-            canvas.itemconfig(img[1],image=self.emptyImage)
-            self.build['boffs'][key][i]= ''
-
-        self.auto_save_queue()
-
-
-    def uuid_assign_for_tooltip(self):
-        return str(uuid.uuid4())
-
-    def shipMenuCallback(self, *args):
-        """Callback for ship selection menu"""
-        if self.backend['ship'].get() == '' and self.persistent['keepTemplateOnShipChange'] == 1:
-            self.resetBuild('clearShip')
-            return
-
-
-
-        if self.persistent['keepTemplateOnShipChange'] == 0 and self.backend['ship'].get() == '':
-            self.resetBuild('clearShip')
-            self.backend['shipHtml'] = None
-            self.shipImg = self.getEmptyFactionImage()
-            self.setShipImage(self.shipImg)
-            self.resetBuildFrames(["space"])
-            self.resetBuildFrames(tagsonly=True)
-            return
-
-        self.build['ship'] = self.backend['ship'].get()
-        self.backend['shipHtml'] = self.getShipFromName(self.ships, self.build['ship'])
-
-        if not self.persistent['keepTemplateOnShipChange']:
-            self.resetBuild('clearShip')
-            self.empty_ship_layout(self.backend['shipHtml'])
-
-        elif self.persistent['keepTemplateOnShipChange']:
-            self.align_new_ship_build(self.backend['shipHtml'])
-
-        self.clearFrame(self.shipTierFrame)
-        tier = self.backend['shipHtml']['tier']
-        self.setupTierFrame(tier)
-        self.setupShipImageFrame()
-        self.backend['tier'].set(self.getTierOptions(tier)[0])
-        self.auto_save_queue()
-
-    def shipPickButtonCallback(self, *args):
-        """Callback for ship picker button"""
-        itemVar = self.getEmptyItem()
-        items_list = [(name, '') for name in self.shipNames]
-        # restrict by faction if not KDF unlocked?
-        item = self.pickerGui('Pick Starship', itemVar, items_list, [self.setupSearchFrame])
-        if 'item' in item and len(item['item']):
-            if item['item'] == 'X':
-                self.resetShipSettings()
-                item['item'] = ''
-                self.build['ship'] = item['item']
-                self.backend['shipHtml'] = None
-                self.setShipImage()
-                self.shipButton.configure(text=self.ship_name_wrap(empty=True))
-                self.backend['ship'].set(item['item'])
-                self.backend['tier'].set('')
-            elif item['item'] == 'Y': return
-            else:
-                self.resetShipSettings()
-                self.shipButton.configure(text=self.ship_name_wrap(item['item']))
-                self.backend['ship'].set(item['item'])
-                #self.setupBoffFrame('space', self.backend['shipHtml'])
-            self.auto_save_queue()
-
-    def importCallback(self, event=None):
-        """Callback for import button"""
-        if self.in_splash():
-            return
-        initialDir = self.get_folder_location('library')
-        inFilename = filedialog.askopenfilename(filetypes=[('SETS files', '*.json *.png'),('JSON files', '*.json'),('PNG image','*.png'),('All Files','*.*')], initialdir=initialDir)
-        self.importByFilename(inFilename)
-        self.auto_save_queue()
-
-    def get_display_window(self, title, text):
-        w = Toplevel(self.window, bg=self.theme['app']['bg'])
-        w.title(title)
-        w.geometry('{}x{}'.format(int(self.windowWidth / 2), self.windowHeight))
-        f = Frame(w, bg=self.theme['app']['fg'])
-        f.pack(fill=BOTH, expand=True, padx=15, pady=15)
-        t = Text(f, bg=self.theme["app"]["fg"], fg="#ffffff", relief="flat")
-        t.pack(fill=BOTH, expand=True)
-
-        t.configure(state=NORMAL)
-        t.delete('1.0',END)
-        t.insert(END, text)
-        t.configure(state=DISABLED)
-        w.mainloop()
-
-    def skill_count_label_update_callback(self, label, environment, career):
-        """updates the label showing the current number of active skill nodes per career"""
-        if environment == 'space':
-            label.config(text=self.backend['skillCount']['space'+career].get())
-        else:
-            label.config(text=self.backend['skillCount']['groundSum'].get())
-
-    def merge_file_create(self):
-        eol = '\r\n'
-        name = 'Merge file'
-        initialDir = self.get_folder_location('library')
-        inFilename = filedialog.askopenfilename(filetypes=[('SETS merge files', '*.txt'),('All Files','*.*')], initialdir=initialDir)
-        if not inFilename or not os.path.exists(inFilename) or not os.path.getsize(inFilename):
-            return False
-
-        self.make_splash()
-        with open(inFilename, 'r') as inFile:
-            self.logWriteTransaction(name, 'loaded', '', inFilename, 1)
-            self.logWriteBreak('MERGE PROCESSING START')
-            data = inFile.read()
-            data = re.sub('"""[^"]*"""', '', data) # Clear file comments
-            data = self.merge_walk(data, self.build)
-            data = re.sub('{{.[^}]*}}[\r\n]+', '', data, re.M)  # Clear unused merge entries
-            data = re.sub('{{.[^}]*}}', '', data)  # Clear unused merge entries
-            self.logWriteBreak('MERGE PROCESSING END')
-        self.close_splash()
-
-        self.get_display_window('Merge export', data)
-
-    def merge_walk(self, data, tree, tag_pre=''):
-        self.logWriteSimple('merge', '', 2, [tag_pre])
-        eol = '\n'
-        full_list = ''
-        if isinstance(tree, dict):
-            for subtype in tree:
-                tag = '{}{}'.format(tag_pre, subtype.upper())
-                data = data.replace('{{{{{}}}}}'.format(tag), '{}'.format(tree[subtype]))
-                full_list_item = self.merge_list(tree[subtype])
-                full_list += '{}{}:{}'.format(eol if full_list else '', subtype, full_list_item) if full_list_item else ''
-                data = self.merge_walk(data, tree[subtype], tag + ':')
-            data = data.replace('{{{{{}*}}}}'.format(tag_pre, '*'), full_list)
-        elif isinstance(tree, list):
-            for i in range(len(tree)):
-                tag = '{}{}'.format(tag_pre, i)
-                data = data.replace('{{{{{}}}}}'.format(tag), '{}'.format(tree[i]))
-                full_list_item = self.merge_list(tree[i])
-                full_list += '{}{}:{}'.format(eol if full_list else '', i+1, full_list_item) if full_list_item else ''
-                data = self.merge_walk(data, tree[i], tag + ':')
-            data = data.replace('{{{{{}*}}}}'.format(tag_pre, '*'), full_list)
-        elif tag_pre:
-            tag = '{}'.format(tag_pre)
-            data = data.replace('{{{{{}}}}}'.format(tag), '{}'.format(tree))
-
-        return data
-
-    def merge_list(self, tree):
-        if isinstance(tree, dict) and 'item' in tree:
-            tree = tree['item']
-
-        if tree is None:
-            tree = ''
-
-        return '{}'.format(tree)
-
-    def importByFilename(self, inFilename, force=False, autosave=False):
-        if not inFilename or not os.path.exists(inFilename) or not os.path.getsize(inFilename):
-            return False
-        self.logWriteBreak('IMPORT START')
-        name = '{} file'.format('Autosave' if autosave else 'Template')
-        self.make_splash()
-        if inFilename.lower().endswith('.png'):
-            # image = Image.open(inFilename)
-            # self.build = json.loads(image.text['build'])
-            try:
-                self.buildImport = json.loads(self.decodeBuildFromImage(inFilename))
-            except:
-                self.logWriteTransaction(name, 'PNG load error', '', inFilename, 0)
-                self.remove_splash_window()
-                return
-        else:
-            with open(inFilename, 'r') as inFile:
-                try:
-                    self.buildImport = json.load(inFile)
-                except:
-                    self.logWriteTransaction(name, 'load complaint', '', inFilename, 0)
-
-        if self.persistent['versioning'] and isinstance(self.buildImport, dict):
-            self.buildImport = [self.buildImport]
-
-        if isinstance(self.buildImport, list) and self.buildImport:
-            buildRevisionCurrent = self.buildImport[-1]
-        else:
-            buildRevisionCurrent = self.buildImport
-
-        if not force and 'versionJSON' not in buildRevisionCurrent:
-            result = False
-            self.logWriteTransaction(name, 'version missing', '', inFilename, 0)
-        elif not force and buildRevisionCurrent['versionJSON'] < self.versionJSONminimum:
-            result = False
-            self.logWriteTransaction(name, 'version mismatch', '', inFilename, 0, [str(buildRevisionCurrent['versionJSON'])+' < '+str(self.versionJSONminimum)])
-        else:
-            result = True
-            self.logWriteBreak('IMPORT PROCESSING START')
-            logNote = '{} (fields:[{}=>{}]='.format(' (FORCE LOAD)' if force else '', len(buildRevisionCurrent), len(self.build))
-            self.build.update(buildRevisionCurrent)
-            logNote = logNote+'{} merged'.format(len(self.build))
-
-            # fixes empty tier field bug
-            if not self.build['tier'] and self.build['ship']:
-                shipHTML = self.getShipFromName(self.ships, self.build['ship'])
-                self.build['tier'] = f"T{shipHTML['tier']}"
-
-            self.resetBackend(rebuild=True)
-            self.resetBuildFrames()
-            self.repair_build()
-            self.setupCurrentBuildFrames()
-            self.resetSkillCountAfterImport()
-
-            self.logWriteTransaction(name, 'loaded', '', inFilename, 0, [logNote])
-            self.logWriteBreak('IMPORT PROCESSING END')
-
-        self.close_splash()
-        if not result and self.persistent['forceJsonLoad']:
-            return self.importByFilename(inFilename, True)
-        else:
-            return result
-
-    def repair_build(self):
-        """- repairs a typo that was around for a while 
-        - removes excess entries from equipment lists in self.build to fit the current ships slot numbers
-        - naming updates for wiki change
-        """
-
-        # typo
-        if type(self.build) is dict:
-            if 'hagars' in self.build and type(self.build['hagars']) is list:
-                if 'hangars' not in self.build or not len(self.build['hangars']):                                  
-                    self.build['hangars'] = self.build['hagars']
-            if 'hagars' in self.build:
-                self.build.pop('hagars')
-            self.logWriteSimple('build', 'REPAIR hagars->hangars', 1)
-        
-        if self.backend['shipHtml'] is not None:
-            shipHtml = self.backend['shipHtml']
-            
-            # excess entries
-            variable_slots = {
-                'foreWeapons': 'fore',
-                'aftWeapons': 'aft',
-                'secdef': 'secdeflector',
-                'experimental': 'experimental',
-                'engConsoles': 'consoleseng',
-                'sciConsoles': 'consolessci',
-                'tacConsoles': 'consolestac',
-                'hangars': 'hangars'
-            }
-            for key in variable_slots.keys():
-                self.build[key] = self.build[key][:shipHtml[variable_slots[key]]]
-            if '-X2' in self.build['tier']: extra_slot = 2
-            elif '-X' in self.build['tier']: extra_slot = 1
-            else: extra_slot = 0
-            self.build['devices'] = self.build['devices'][:shipHtml['devices']+extra_slot]
-            if 'Innovation Effects' in shipHtml['abilities']: extra_slot += 1
-            self.build['uniConsoles'] = self.build['uniConsoles'][:extra_slot]
-
-            # space for X2 starship trait
-            while len(self.build['starshipTrait']) < 7: self.build['starshipTrait'].append(None)
-
-            # naming updates
-            if not self.args.fandom and not self.persistent['source_old_wiki']:
-                # converts to newer names, must be saved to retain updates
-                groups_to_update = [
-                    'tacConsoles',
-                    'uniConsoles',
-                    'starshipTrait'
-                ]
-
-                for group in groups_to_update:
-                    for item in self.build[group]:
-                        if item is not None and 'item' in item and item['item'] is not None and item['item'] in self.stowiki_name_updates:
-                            item['item'] = self.stowiki_name_updates[item['item']]    
-
-
-    def filenameDefault(self):
-        name = self.build['playerShipName'] if 'playerShipName' in self.build else ''
-        type = self.build['ship'] if 'ship' in self.build else ''
-
-        if name and type: filename = "{} ({})".format(name, type)
-        elif name: filename = name
-        elif type: filename = type
-        else: filename = ''
-
-        filename = self.filename_sanitizer(filename)
-
-        return filename
-
-    def in_splash(self):
-        return self.visible_window == 'splash'
-
-    def exportCallback(self, event=None):
-        """Callback for export as png button"""
-        if self.in_splash():
-            return
-        # pixel correction
-        self.requestWindowUpdate('force')
-
-        screenTopLeftX = self.window.winfo_rootx()
-        screenTopLeftY = self.window.winfo_rooty()
-        screenBottomRightX = screenTopLeftX + self.window.winfo_width()
-        screenBottomRightY = screenTopLeftY + self.window.winfo_height()
-        image = ImageGrab.grab(bbox=(screenTopLeftX, screenTopLeftY, screenBottomRightX, screenBottomRightY))
-
-        initialDir = self.get_folder_location('library')
-        filetypesOptions = [('PNG image','*.png'),('JSON file', '*.json'),('All Files','*.*')]
-        defaultExtensionOption = 'png'
-        if self.persistent['exportDefault'].lower() == 'json':
-            filetypesOptions = [('JSON file', '*.json'),('PNG image','*.png'),('All Files','*.*')]
-            defaultExtensionOption = 'json'
-            #self.logWrite('==={}'.format(self.persistent['exportDefault'].lower()), 2)
-
-        outFilename = filedialog.asksaveasfilename(defaultextension='.'+defaultExtensionOption,filetypes=filetypesOptions, initialfile=self.filenameDefault(), initialdir=initialDir)
-        if not outFilename:
-            return
-
-        outFilename = self.filepath_sanitizer(outFilename)
-        name_only, chosenExtension = os.path.splitext(outFilename)
-
-        self.update_build_master()
-        if chosenExtension.lower() == '.json':
-            try:
-                outFile = open(outFilename, 'w')
-                json.dump(self.buildImport, outFile)
-            except AttributeError:
-                pass
-        else:
-            image.save(outFilename, chosenExtension.strip('.'))
-            self.encodeBuildInImage(outFilename, json.dumps(self.buildImport), outFilename)
-
-        self.logWriteTransaction('Export build', chosenExtension, str(os.path.getsize(outFilename)), outFilename, 0, [str(image.size) if chosenExtension.lower() == '.png' else None])
-
-    def update_build_master(self):
-        if self.persistent['versioning']:
-            if self.build != self.buildImport[-1]:
-                self.logWriteSimple('update_build_master', 'extend', 2, [len(self.buildImport)])
-                self.buildImport = self.buildImport[-5:] + [self.build]
-        else:
-            self.buildImport = self.build
-
-    def skillValidDeselect(self, name, environment, rank):
-        """Checks whether deselecting a skill would cause the skill tree to be invalid."""
-        if name in self.build['skilltree'][environment] and self.build['skilltree'][environment][name]:
-            if environment == "space":
-                rankRequirements = { '0': 'lieutenant','lieutenant':'0', '5' : 'lieutenant commander', 'lieutenant commander': '5', '15' : 'commander','commander':'15', '25' : 'captain', 'captain': '25', '35' : 'admiral', 'admiral': '35'}
-                sktr = dict(self.backend['skillCount'][environment])
-                sktr['sum'] = sktr['sum']-1
-                sktr[rank] = sktr[rank]-1
-                li = list()
-                subsum = sktr['lieutenant']
-                for rsk in ['lieutenant commander', 'commander', 'captain', 'admiral']:
-                    if (int(rankRequirements[rsk])) <= subsum:
-                        li.append(True)
-                    else:
-                        if sktr[rsk] == 0:
-                            li.append(True)
-                        else:
-                            li.append(False)
-                    subsum += sktr[rsk]
-                if False in li:
-                    return False
-                else:
-                    return True
-
-            elif environment == "ground":
-                return True
-        else:
-            return True
-
-    def skillAllowed(self, skill_id, environment):
-        (rank, row, col) = skill_id
-        name = self.skillGetFieldNode(environment, (rank, row, col), type='name')
-        plusOne = self.skillGetFieldNode(environment, (rank, row, col+1), type='name')
-        plusTwo = self.skillGetFieldNode(environment, (rank, row, col+2), type='name')
-        minusOne = self.skillGetFieldNode(environment, (rank, row, col-1), type='name')
-        minusTwo = self.skillGetFieldNode(environment, (rank, row, col-2), type='name')
-        if environment == 'ground':
-            maxSkills = 10 # Could be set by captain rank/level
-            rankReqs = [0, 0]
-            split = False
-        else:
-            maxSkills = 46 # Could be set by captain rank/level
-            rankReqs = { 'lieutenant': 0, 'lieutenant commander': 5, 'commander': 15, 'captain': 25, 'admiral': 35 }
-            split = self.skillGetFieldSkill(environment, (rank, row, None), type='linear')
-        # col is the position-in-chain
-
-        #if environment == 'ground': return True
-        self.logWriteSimple('skillAllowed', environment, 3, [name]) #, self.backend['skillCount'][environment]['sum']
-        if not name in self.build['skilltree'][environment]: self.build['skilltree'][environment][name] = False
-        enabled = self.build['skilltree'][environment][name]
-        child = self.build['skilltree'][environment][plusOne] if plusOne and col < 2 else False
-        child2 = self.build['skilltree'][environment][plusTwo] if plusTwo and col < 1 else False
-        parent = self.build['skilltree'][environment][minusOne] if minusOne and col > 0 else True
-        parent2 = self.build['skilltree'][environment][minusTwo] if minusTwo and col > 1 else True
-
-        if enabled:  # Can we turn this off?
-            # If this takes us below our current rank, are there skills above this rank?
-
-            # Do we have requiredby that are True?
-            if child2:
-                return False
-            if not (col == 1 and split):
-                if child:
-                    return False
-            #ground: are there points spend in the sub-tree (in one of the "arms")?
-            if environment == 'ground' and col == 0 and self.skillGetFieldSkill(environment, (rank, row, col), type='side') == "":
-                try: # the part after the 'and' prevents interference from a wrong sub-tree
-                    if self.build['skilltree']['ground'][self.skillGetFieldNode('ground', (rank, row+1, 0), type='name')] and self.skillGetFieldSkill(environment, (rank, row+1, 0), type='side') == "l":
-                        return False
-                except KeyError:
-                    pass
-                try:
-                    if self.build['skilltree']['ground'][self.skillGetFieldNode('ground', (rank, row-1, 0), type='name')] and self.skillGetFieldSkill(environment, (rank, row-1, 0), type='side') == "r":
-                        return False
-                except KeyError:
-                    pass
-
-        else:  # Can we turn this on?
-            # Can we activate that rank?
-            if environment == 'space':
-                if self.backend['skillCount']['space']['sum'] < rankReqs[rank]:
-                    return False
-                if self.backend['skillCount']['space']['sum'] + 1 > maxSkills:
-                    return False
-            elif environment == 'ground':
-                if self.backend['skillCount']['groundSum'].get() + 1 > maxSkills:
-                    return False
-            # Is our required already True?
-            if not parent2:
-                return False
-            if not (col == 2 and split):
-                if not parent:
-                    return False
-            # ground: is the sub-tree unlocked? (can the "arms" be selected)
-            if environment == 'ground':
-                side = self.skillGetFieldSkill(environment, (rank, row, col), type='side')
-                if side == 'r':
-                    if not self.build['skilltree']['ground'][self.skillGetFieldNode('ground', (rank, row+1, 0), type='name')]:
-                        return False
-                elif side == 'l':
-                    if not self.build['skilltree']['ground'][self.skillGetFieldNode('ground', (rank, row-1, 0), type='name')]:
-                        return False
-
-        return True
-
-    def skillButtonChildUpdate(self, skill_id, environment='space'):
-        # Change disable status of children based on selection change
-
-        return
-
-    def get_theme_skill_icon(self, status):
-        # Image, bg, relief
-        if status:
-            return (self.epicImage,
-                    self.theme['icon_on']['bg'],
-                    self.theme['icon_on']['relief']
-                    )
-        else:
-            return (self.emptyImage,
-                    self.theme['icon_off']['bg'],
-                    self.theme['icon_off']['relief']
-                    )
-
-    def skillLabelCallback(self, e, canvas, img, i, key, args, environment='space'):
-
-        skill_id, drawEnvironment = args
-        (rank, row, col) = skill_id
-        name = self.skillGetFieldNode(environment, skill_id, type='name')
-        backendName = name
-
-        if not self.skillAllowed(skill_id, environment):
-            return # Check for requirements before enable
-        if environment == 'space' and not self.skillValidDeselect(name, environment, rank):
-            return # Check whether deselecting the skill would cause the skill tree to be invalid
-
-        self.build['skilltree'][environment][name] = not self.build['skilltree'][environment][name]
-        (image1, bg, relief) = self.get_theme_skill_icon(self.build['skilltree'][environment][name])
-        canvas.configure(bg=bg, relief=relief)
-
-        countChange = 1 if self.build['skilltree'][environment][name] else -1
-        if environment == 'space':
-            self.backend['skillCount'][environment][rank] += countChange
-            self.backend['skillCount'][environment]['sum'] += countChange
-        if environment == 'space':
-            career = self.skillGetFieldSkill(environment, skill_id, 'career')
-            if career == 'tac': self.backend['skillCount']['spaceTactical'].add(countChange)
-            elif career == 'eng': self.backend['skillCount']['spaceEngineering'].add(countChange)
-            elif career == 'sci': self.backend['skillCount']['spaceScience'].add(countChange)
-        if environment == 'ground':
-            self.backend['skillCount']['groundSum'].add(countChange)
-        #self.backend['images'][backendName] = [self.backend['images'][backendName][0], image1]
-
-        canvas.itemconfig(img[1],image=image1)
-
-        self.skillButtonChildUpdate(skill_id, environment)
-        self.auto_save_queue()
-
-    def skillGroundLabelCallback(self, e, canvas, img, i, key, args, environment='ground'):
-        self.skillLabelCallback(e, canvas, img, i, key, args, environment)
-
-        return
-
-    def skill_count_change_callback(self, environment, career):
-        """updates the skill bonus bars on change of the respective skill count
-        
-        Parameters only determine which bar to update: 
-        - environment: space / ground 
-        - career: Tactical / Science / Engineering / Sum (always for ground)"""
-
-        if self.in_splash(): return
-        if (environment =='space' and len(self.backend['skillBonusBarUnlocks']['space'][career]) == 0) or \
-            (environment == 'ground' and len(self.backend['skillBonusBarUnlocks']['ground']) == 0): return
-        if environment == 'space':
-            skillcount = self.backend['skillCount']['space'+career].get() if self.backend['skillCount']['space'+career].get() < 25 else 24
-            try: # this part is not needed when the bonus bar isn't created yet
-                if skillcount == 0:
-                    for x in range(24):
-                        self.backend['skillBonusBar']['space'][career][x].configure(bg=self.theme['entry_dark']['bg'])
-                else:
-                    for i in range(skillcount):
-                        self.backend['skillBonusBar']['space'][career][i].configure(bg=self.theme['app']['bg'])
-                    i += 1
-                    while i < 24:
-                        self.backend['skillBonusBar']['space'][career][i].configure(bg=self.theme['entry_dark']['bg'])
-                        i += 1
-            except IndexError as e:
-                pass
-            skillcount = self.backend['skillCount']['space'+career].get()
-            self.skill_set_ultimate_item(career+'4', environment, self.backend['skillBonusBarUnlocks']['space'][career][24])
-            if skillcount+1 in self.backend['skillBonusBarUnlocks']['space'][career]:
-                canvastuple = self.backend['skillBonusBarUnlocks']['space'][career][skillcount+1]
-                canvastuple[0].itemconfig(canvastuple[1], image=self.emptyImage)
-                canvastuple[0].unbind('<Enter>')
-                canvastuple[0].unbind('<Leave>')
-                self.build['skilltree']['space_unlocks'][career+str(sorted(list(self.backend['skillBonusBarUnlocks']['space'][career].keys())).index(skillcount+1))] = '' # * the term 'str(sorted(list(self.backend['skillBonusBarUnlocks']['space'][career].keys())).index(skillcount+1))' returns a string containing a number equivalent to the index of the bonus unlock node. Example: "2" is returned when the 3rd bonus unlock node from the bottom is adressed
-
-        elif environment=='ground':
-            skillcount = self.backend['skillCount']['groundSum'].get()
-            try: # this part is not needed when the bonus bar isn't created yet
-                if skillcount == 0:
-                    for x in range(10):
-                        self.backend['skillBonusBar']['ground'][x].configure(bg=self.theme['entry_dark']['bg'])
-                else:
-                    for i in range(skillcount):
-                        self.backend['skillBonusBar']['ground'][i].configure(bg=self.theme['app']['bg'])
-                    i += 1
-                    while i<10:
-                        self.backend['skillBonusBar']['ground'][i].configure(bg=self.theme['entry_dark']['bg'])
-                        i += 1
-            except IndexError as e:
-                pass
-            if skillcount+1 in self.backend['skillBonusBarUnlocks']['ground']:
-                canvastuple = self.backend['skillBonusBarUnlocks']['ground'][skillcount+1]
-                canvastuple[0].itemconfig(canvastuple[1], image=self.emptyImage)
-                canvastuple[0].unbind('<Enter>')
-                canvastuple[0].unbind('<Leave>')
-                self.build['skilltree']['ground_unlocks']['Ground'+str(sorted(list(self.backend['skillBonusBarUnlocks']['ground'].keys())).index(skillcount+1))] = '' # * equivalent to space above
-
-        self.auto_save_queue()
-
-    def get_ground_skill_node(self, ptuple):
-        ptree, pside = ptuple
-        for skill in self.cache['skills']['ground']:
-            if skill['tree']==ptree and skill['side']==pside:
-                return skill
-
-    # deprecated
-    def redditExportDisplayGroundSkills(self, textframe: Text):
-        if not len(self.build['skilltree']['ground'])==20:
-            return
-        redditstring = "# **Ground Skills**\n\n"
-        column0 = list()
-        column1 = list()
-        grsktr = [(0,""), (0,"l"), (0,"r"), (1,""), (1,"l"), (1,"r"), (2,""), (2,"r"), (3,""), (3,"l")]
-        for t in grsktr:
-            node = self.get_ground_skill_node(t)
-            column0 = column0 + ["[**{0}**]({1})".format(node["nodes"][0]['name'], node["link"])]
-            column0 = column0 + self.makeRedditColumn(["**x**"] if self.build['skilltree']["ground"][node["nodes"][0]['name']] == True else [None], 1)
-            column1 = column1 + ["[**{0}**]({1})".format(node["nodes"][1]['name'], node["link"])]
-            column1 = column1 + self.makeRedditColumn(["**x**"] if self.build['skilltree']["ground"][node["nodes"][1]['name']] == True else [None], 1)
-        redditstring = redditstring + self.makeRedditTable(["**Basic:**"]+column0, ['**Improved:**']+column1, alignment=[":-:",":-:"])
-        textframe.configure(state=NORMAL)
-        textframe.delete("1.0", END)
-        textframe.insert(END, redditstring)
-        textframe.configure(state=DISABLED)
-
-    # deprecated
-    def redditExportDisplaySpaceSkills(self, textframe: Text):
-        if not len(self.build['skilltree']["space"]) == 90:
-            return
-        redditstring = "# **Space Skills**\n\n"
-        column0 = list()
-        column1 = list()
-        column2 = list()
-        column3 = list()
-        for rank in self.cache['skills']['space']:
-            for skill in self.cache['skills']['space'][rank]:
-                if skill["linear"] == 0:
-                    column0 = column0 + self.makeRedditColumn(["[**{0}**]({1})".format(skill["skill"], skill["link"])], 1)
-                    column1 = column1 + self.makeRedditColumn(["**x**"] if self.build['skilltree']["space"][skill["skill"]+" 1"]==True else [None], 1)
-                    column2 = column2 + self.makeRedditColumn(["**x**"] if self.build['skilltree']["space"][skill["skill"]+" 2"]==True else [None], 1)
-                    column3 = column3 + self.makeRedditColumn(["**x**"] if self.build['skilltree']["space"][skill["skill"]+" 3"]==True else [None], 1)
-                else:
-                    column0 = column0 + ["&nbsp;"]
-                    column0 = column0 + self.makeRedditColumn(["[**{0}**]({1})".format(skill["skill"][0], skill["link"] if isinstance(skill["link"], str) else skill["link"][0])], 1)
-                    if skill["linear"] == 1:
-                        column1 = column1 + ["[{0}]({1})".format(skill["skill"][0], skill["link"][0])]
-                        column1 = column1 + self.makeRedditColumn(["**x**"] if self.build['skilltree']["space"][skill["skill"][0]+" 1"]==True else [None], 1)
-                        column2 = column2 + ["[{0}]({1})".format("Improved "+skill["skill"][0], skill["link"][0])]
-                        column2 = column2 + self.makeRedditColumn(["**x**"] if self.build['skilltree']["space"][skill["skill"][1]+" 2"]==True else [None], 1)
-                        column3 = column3 + ["[{0}]({1})".format(skill["skill"][2], skill["link"][2])]
-                        column3 = column3 + self.makeRedditColumn(["**x**"] if self.build['skilltree']["space"][skill["skill"][2]]==True else [None], 1)
-                    elif skill["linear"] ==2:
-                        column1 = column1 + ["[{0}]({1})".format(skill["skill"][0], skill["link"])]
-                        column1 = column1 + self.makeRedditColumn(["**x**"] if self.build['skilltree']["space"][skill["skill"][0]]==True else [None], 1)
-                        column2 = column2 + ["[{0}]({1})".format(skill["skill"][1], skill["link"])]
-                        column2 = column2 + self.makeRedditColumn(["**x**"] if self.build['skilltree']["space"][skill["skill"][1]]==True else [None], 1)
-                        column3 = column3 + ["[{0}]({1})".format(skill["skill"][2], skill["link"])]
-                        column3 = column3 + self.makeRedditColumn(["**x**"] if self.build['skilltree']["space"][skill["skill"][2]]==True else [None], 1)
-        redditstring = redditstring + self.makeRedditTable(['&nbsp;']+column0, ['**Base:**']+column1, ['**Improved:**']+column2, ['**Advanced:**']+column3, [":---",":-:",":-:",":-:"])
-        textframe.configure(state=NORMAL)
-        textframe.delete("1.0", END)
-        textframe.insert(END, redditstring)
-        textframe.configure(state=DISABLED)
-
-    # deprecated
-    def redditExportDisplayGround(self, textframe:Text):
-        if not self.build['eliteCaptain']:
-            elite = 'No'
-        elif self.build['eliteCaptain']:
-            elite = 'Yes'
-        else:
-            elite = 'You should not be seeing this... PANIC!'
-        redditString = "# **Ground**\n\n**Basic Information** | **Data** \n:--- | :--- \n*Player Name* | {0} \n*Player Species* | {1} \n*Player Career* | {2} \n*Elite Captain* | {3} \n*Primary Specialization* | {4} \n*Secondary Specialization* | {5}\n\n\n".format(self.backend['playerName'].get(), self.build['species'], self.build['career'], elite, self.build['specPrimary'], self.build['specSecondary'], self.build['playerDesc'])
-        if self.build['playerDesc'] != '':
-            redditString = redditString + "## Build Description\n\n{0}\n\n\n".format(self.build['playerDesc'])
-        redditString = redditString +  "## Personal Equipment\n\n"
-        column0 = (self.makeRedditColumn(["**Kit:**"],1)+
-                   self.makeRedditColumn(["**Body Armor:**"],1)+
-                   self.makeRedditColumn(["**EV Suit:**"],1)+
-                   self.makeRedditColumn(["**Shields:**"],1)+
-                   self.makeRedditColumn(["**Weapons:**"],2)+
-                   self.makeRedditColumn(["**Devices:**"],5))
-        column1 =(self.makeRedditColumn(self.preformatRedditEquipment('groundKit',1),1)+
-                  self.makeRedditColumn(self.preformatRedditEquipment('groundArmor',1),1)+
-                  self.makeRedditColumn(self.preformatRedditEquipment('groundEV',1),1)+
-                  self.makeRedditColumn(self.preformatRedditEquipment('groundShield',1),1)+
-                  self.makeRedditColumn(self.preformatRedditEquipment('groundWeapons',2),2)+
-                  self.makeRedditColumn(self.preformatRedditEquipment('groundDevices',5),5))
-        redditString = redditString + self.makeRedditTable(['&nbsp;']+column0, ['**Component**']+column1, ['**Notes**']+[None]*len(column0))
-        redditString = redditString + "\n\n\n## Kit Modules\n\n"
-        column0 = self.makeRedditColumn(self.preformatRedditEquipment('groundKitModules',6),6)
-        redditString = redditString + self.makeRedditTable(['**Name**']+column0, ['**Description**']+[None]*len(column0), ['**Notes**']+[None]*len(column0))
-        redditString = redditString + "\n\n\n## Traits\n\n"
-        column0 = self.makeRedditColumn(["[{0}]({1})".format(trait['item'], self.getWikiURL("Trait: "+trait['item'])) for trait in self.build['personalGroundTrait'] if trait is not None] +
-                                        ["[{0}]({1})".format(trait['item'], self.getWikiURL("Trait: "+trait['item'])) for trait in self.build['personalGroundTrait2'] if trait is not None], 11)
-        if self.persistent['showRedditDescriptions']=="Yes":
-            column1 = self.makeRedditColumn([self.compensateInfoboxString(self.cache['traits']["ground"][trait['item']].strip()).replace("\n", " ") for trait in self.build['personalGroundTrait'] if trait is not None]+
-                                            [self.compensateInfoboxString(self.cache['traits']["ground"][trait['item']].strip()).replace("\n", " ") for trait in self.build['personalGroundTrait2'] if trait is not None], 11)
-        else: column1 = [None]*len(column0)
-        redditString = redditString + self.makeRedditTable(['**Personal Ground Traits**']+column0, ['**Description**']+column1, ['**Notes**']+[None]*len(column0))
-        redditString = redditString + "\n\n"
-        column0 = self.makeRedditColumn(["[{0}]({1})".format(trait['item'], self.getWikiURL("Trait: "+trait['item'])) for trait in self.build['groundRepTrait'] if trait is not None and trait['item'] != ""], 5)
-        if self.persistent['showRedditDescriptions']=="Yes": column1 = self.makeRedditColumn([self.compensateInfoboxString(self.cache['traits']["ground"][trait['item']].strip()).replace("\n", " ") for trait in self.build['groundRepTrait'] if trait is not None and trait['item'] != ""], 5)
-        else: column1 = [None]*len(column0)
-        redditString = redditString + self.makeRedditTable(['**Ground Reputation Traits**']+column0, ['**Description**']+column1, ['**Notes**']+[None]*len(column0))
-        redditString = redditString + "\n\n"
-        column0 = self.makeRedditColumn(["[{0}]({1})".format(trait['item'], self.getWikiURL("Trait: "+trait['item'])) for trait in self.build['groundActiveRepTrait'] if trait is not None and trait['item'] != ""], 5)
-        if self.persistent['showRedditDescriptions']=="Yes": column1 = self.makeRedditColumn([self.compensateInfoboxString(self.cache['traits']["ground"][trait['item']].strip()).replace("\n", " ") for trait in self.build['groundActiveRepTrait'] if trait is not None and trait['item'] != ""], 5)
-        else: column1 = [None]*len(column0)
-        redditString = redditString + self.makeRedditTable(['**Active Ground Reputation Traits**']+column0, ['**Description**']+column1, ['**Notes**']+[None]*len(column0))
-        redditString = redditString + "\n\n## Active Ground Duty Officers\n\n"
-        column0 = self.makeRedditColumn(["[{0}]({1})".format(self.build['doffs']['ground'][i-1]['spec'], self.getWikiURL("Specialization: "+self.build['doffs']['ground'][i-1]['spec'])) for i in range(1,7) if self.build['doffs']['ground'][i-1] is not None], 6)
-        column1 = self.makeRedditColumn([self.build['doffs']['ground'][i-1]['effect'] for i in range(1,7) if self.build['doffs']['ground'][i-1] is not None], 6)
-        redditString = redditString + self.makeRedditTable(['**Specialization**']+column0, ['**Power**']+column1, ['**Notes**']+[None]*len(column0))
-        redditString = redditString + "\n\n\n## Away Team\n\n"
-        column0 = []
-        column1 = []
-        for groundboff in self.build['boffs'].keys():
-            if "groundboff" in groundboff.lower():
-                column0 = column0 + self.makeRedditColumn(["#{}: {} / {}".format(str(int(groundboff[-1])+1), self.build['boffseats']['ground'][int(groundboff[-1])],self.build['boffseats']['ground_spec'][int(groundboff[-1])])], len(self.build['boffs'][groundboff]))
-                boffli = list()
-                for i in range(0,4):
-                    if isinstance(self.build['boffs'][groundboff][i], str):
-                        boffli.append("[{0}]({1})".format(self.build['boffs'][groundboff][i], self.getWikiURL("Ability: "+self.build['boffs'][groundboff][i])))
-                    else:
-                        boffli.append("&nbsp;")
-                column1 = column1 + self.makeRedditColumn(boffli, 4)
-        redditString = redditString + self.makeRedditTable(['**Profession**']+column0, ['**Power**']+column1, ['**Notes**']+[None]*len(column0))
-        textframe.configure(state=NORMAL)
-        textframe.delete("1.0",END)
-        textframe.insert(END, redditString)
-        textframe.configure(state=DISABLED)
-
-    def create_reddit_table(self, table: list, alignment: list = []):
-        """creates for reddit markdown preformatted table from 2-dimensional list-matrix 
-        - outer list contains lists that each represent a row of the table
-        - first inner lists length determines number of columns
-        - list may only be filled with strings
-        - empty and missing entries will be empty fields"""
-
-        if not isinstance(table[0], list): 
-            raise TypeError('Input parameter \"table\" has to be a list containing lists, forming a matrix')
-        n_rows = len(table)
-        n_cols = len(table[0])
-        text = '|'
-        for col in range(0, n_cols):
-            text += f'{table[0][col]}|'
-        text += '\n|'
-        if alignment == []:
-            for col in range(0, n_cols):
-                text += ':-|'
-        else:
-            for token in alignment:
-                text += token + '|'
-        for row in range(1, n_rows):
-            text += '\n|'
-            for col in range(0, n_cols):
-                try:
-                    if table[row][col] is not None and not table[row][col] == '':
-                        text += table[row][col] + '|'
-                    else:
-                        text += '&nbsp;|'
-                except IndexError:
-                    text += '&nbsp;|'
-        return text
-                
-    def reddit_equipment_table_section(self, key, headline, additional_columns=1, single=False):
-        """returns list matrix containing all equipment items of given key
-        (preformatted for reddit export)
-        - key as in self.build[key]
-        - single=True for creating a single row without dash delimiter"""
-        section = [['**'+headline+'**']]
-
-        # single-line
-        if single:
-            item = self.build[key][0]
-            if item is not None:
-                section[0].append((f'''[{item['item']} {item['mark']} {''.join(item['modifiers'])}]'''
-                    f'''({self.getWikiURL(self.cache['equipment'][self.keys[key]][item['item']]['Page'])})'''))
-            else:
-                section[0].append('&nbsp;')
-            return section
-
-        # multi-line
-        for i in range(0, len(self.build[key])-1):
-            section.append(['&nbsp;'])
-        section.append(['--------------', '--------------'] + ['&nbsp;']*additional_columns)
-        for i, item in enumerate(self.build[key]):
-            if item is not None:
-                section[i].append((f'''[{item['item']} {item['mark']} {''.join(item['modifiers'])}]'''
-                    f'''({self.getWikiURL(self.cache['equipment'][self.keys[key]][item['item']]['Page'])})'''))
-                section[i] += ['&nbsp;'] * additional_columns
-            else:
-                section[i] += ['&nbsp;'] * (additional_columns + 1 )
-        return section
-
-    def reddit_boff_table_section(self, key, headline, additional_columns=1):
-        """returns list matrix containing all boff abilities of given key
-        (preformatted for reddit export)
-        - key as in self.build['boffs'][key]
-        - headline = rank and profession of the boff"""
-        section = [['**'+headline+'**']]
-        for i in range(0, len(self.build['boffs'][key])-1):
-            section.append(['&nbsp;'])
-        section.append(['--------------', '--------------'] + ['&nbsp;']*additional_columns)
-        for i, ability in enumerate(self.build['boffs'][key]):
-            if ability is not None:
-                section[i].append((f'''[{ability}]({self.getWikiURL('Ability: '+ability)})'''))
-                section[i] += ['&nbsp;'] * additional_columns
-            else:
-                section[i] += ['&nbsp;'] * (additional_columns + 1)
-        return section
-
-
-    def reddit_trait_table_section(self, key, show_descriptions=False, subkey=''):
-        """returns list matrix containing all traits of given key
-        (preformatted for reddit export)
-        - key as in self.build[key]
-        - trait descriptions optional
-        - optional subkey as in self.cache[][subkey][]"""
-        section = []
-        for trait in self.build[key]:
-            if trait is None: continue
-            if show_descriptions:
-                if subkey != '':
-                    raw_desc = self.cache[self.keys[key]][subkey][trait['item']].strip()
-                else:
-                    raw_desc = self.cache[self.keys[key]][trait['item']].strip()
-                desc = self.compensateInfoboxString(raw_desc).replace('\n', ' ')
-            else:
-                desc = '&nbsp;'
-            section.append([f'''[{trait['item']}]({self.getWikiURL('Trait: '+trait['item'])})''', desc, '&nbsp;'])
-        return section
-
-    def reddit_space_skill_table_section(self, skill_node):
-        """returns list matrix containing a representation of the given space skill
-        - skill_node is the skill dict found in self.cache['skills']['space'][rank], that contains
-        information about a single skill
-        - environment: space or ground"""
-
-        sktr = self.build['skilltree']['space'] # shortcut
-        dashes = ['--------------'] * 4
-
-        # All three nodes are the same skill (levels 1, 2, 3 respectively)
-        if skill_node['linear'] == 0:
-            skill_name = f'''[**{skill_node['skill']}**]({skill_node['link']})'''
-            basic = '**x**' if sktr[skill_node['skill'] + ' 1'] else '&nbsp;'
-            improved = '**x**' if sktr[skill_node['skill'] + ' 2'] else '&nbsp;'
-            advanced = '**x**' if sktr[skill_node['skill'] + ' 3'] else '&nbsp;'
-            section = [[skill_name, basic, improved, advanced], dashes]
-
-        # Two nodes are the same skill (levels 1, 2 respectively), the third is a different skill
-        elif skill_node['linear'] == 1:
-            basic_name = f'''[{skill_node['skill'][0]}]({skill_node['link'][0]})'''
-            improved_name = f'''[Improved {skill_node['skill'][0]}]({skill_node['link'][1]})'''
-            advanced_name = f'''[{skill_node['skill'][2]}]({skill_node['link'][2]})'''
-            basic = '**x**' if sktr[skill_node['skill'][0] + ' 1'] else '&nbsp;'
-            improved = '**x**' if sktr[skill_node['skill'][1] + ' 2'] else '&nbsp;'
-            advanced = '**x**' if sktr[skill_node['skill'][2]] else '&nbsp;'
-            section = [['&nbsp;', basic_name, improved_name, advanced_name],
-                       [f'**{basic_name}**', basic, improved, advanced], dashes]
-
-        # All three nodes are different skills
-        elif skill_node['linear'] == 2:
-            basic_name = f'''[{skill_node['skill'][0]}]({skill_node['link']})'''
-            improved_name = f'''[{skill_node['skill'][1]}]({skill_node['link']})'''
-            advanced_name = f'''[{skill_node['skill'][2]}]({skill_node['link']})'''
-            basic = '**x**' if sktr[skill_node['skill'][0]] else '&nbsp;'
-            improved = '**x**' if sktr[skill_node['skill'][1]] else '&nbsp;'
-            advanced = '**x**' if sktr[skill_node['skill'][2]] else '&nbsp;'
-            section = [['&nbsp;', basic_name, improved_name, advanced_name],
-                       [f'**{basic_name}**', basic, improved, advanced], dashes]
-
-        return section
-    
-    def reddit_export_space_equipment(self, textframe: Text): 
-        """creates Reddit export text from current space build and displays it inside given Text widget"""
-        if self.backend['shipHtml'] == None or self.backend['shipHtml'] == '': return
-        if not self.build['eliteCaptain']: elite = 'No'
-        elif self.build['eliteCaptain']: elite = 'Yes'
-        else: elite = 'You should not be seeing this... PANIC!'
-
-        # General info
-        r_str = ('''# SPACE\n\n**Basic Information** | **Data** \n:--- | :--- \n'''
-            	f'''*Ship Name* | {self.backend['playerShipName'].get()} \n'''
-                f'''*Ship Class* | {self.build['ship']} \n'''
-                f'''*Ship Tier* | {self.build['tier']} \n'''
-                f'''*Player Career* | {self.build['career']} \n'''
-                f'''*Elite Captain* | {elite} \n'''
-                f'''*Primary Specialization* | {self.build['specPrimary']} \n'''
-                f'''*Secondary Specialization* | {self.build['specSecondary']}\n\n\n''')
-        
-        # Description
-        if self.build['playerShipDesc'] != '':
-            r_str += f'''## Build Description\n\n{self.build['playerShipDesc']}\n\n\n'''
-        
-        # Ship Equipment
-        r_str += '## Ship Equipment\n\n'
-        equip_list = [['****Basic Information****', '****Component****', '****Notes****']]
-        equip_list += self.reddit_equipment_table_section('foreWeapons', 'Fore Weapons')
-        equip_list += self.reddit_equipment_table_section('aftWeapons', 'Aft Weapons')
-        equip_list += self.reddit_equipment_table_section('deflector', 'Deflector', single=True)
-        if self.backend['shipHtml']['secdeflector'] == 1:
-            equip_list += self.reddit_equipment_table_section('secdef', 'Secondary Deflector', single=True)
-        equip_list += self.reddit_equipment_table_section('engines', 'Impulse Engines', single=True)
-        if "Warbird" in self.build['ship'] or "Aves" in self.build['ship']:
-            singularity_core = self.build['warpCore'][0]
-            singularity_core_text = (f'''[{singularity_core['item']} {singularity_core['mark']} '''
-                f'''{''.join(singularity_core['modifiers'])}]'''
-                f'''({self.getWikiURL(self.cache['equipment']['Singularity'][singularity_core['item']]['Page'])})''')
-            equip_list += [['**Singularity Core**', singularity_core_text , '&nbsp']]
-        else:
-            equip_list += self.reddit_equipment_table_section('warpCore', 'Warp Core', single=True)
-        equip_list += self.reddit_equipment_table_section('devices', 'Devices')
-        if self.backend['shipHtml']['experimental'] == 1:
-            equip_list += self.reddit_equipment_table_section('experimental', 'Experimental Weapon')
-        if len(self.build['uniConsoles']) > 0:
-            equip_list += self.reddit_equipment_table_section('uniConsoles', 'Universal Consoles')
-        equip_list += self.reddit_equipment_table_section('engConsoles', 'Engineering Consoles')
-        equip_list += self.reddit_equipment_table_section('sciConsoles', 'Science Consoles')
-        equip_list += self.reddit_equipment_table_section('tacConsoles', 'Tactical Consoles')
-        if self.backend['shipHtml']['hangars'] is not None and self.backend['shipHtml']['hangars'] != '':
-            equip_list += self.reddit_equipment_table_section('hangars', 'Hangars')
-        r_str += self.create_reddit_table(equip_list)
-
-        # Bridge officer stations
-        r_str += '\n\n\n## Bridge Officer Stations\n\n'
-        boff_list = [['****Profession****', '****Power****', '****Notes****']]
-        for spaceboff in self.build['boffs'].keys():
-            if "spaceboff" in spaceboff.lower():
-                boff_name = self.backend['shipHtml']['boffs'][int(spaceboff[-1])].replace("-", " / ")
-                boff_list += self.reddit_boff_table_section(spaceboff, boff_name)
-        r_str += self.create_reddit_table(boff_list)
-        
-        # Duty officers
-        r_str += '\n\n\n## Active Space Duty Officers\n\n'
-        doff_list = [['****Specialization****', '****Power****', '****Notes****']]
-        for spacedoff in self.build['doffs']['space']:
-            if spacedoff is not None:
-                doff_list.append([spacedoff['spec'], spacedoff['effect'], '&nbsp;'])
-        r_str += self.create_reddit_table(doff_list)
-
-        # Traits
-        show_desc = self.persistent['showRedditDescriptions'] == 'Yes'
-        r_str += '\n\n\n##    Traits\n\n'
-
-        trait_list = [['****Starship Traits****', '****Description****', '****Notes****']]
-        trait_list += self.reddit_trait_table_section('starshipTrait', show_desc)
-        r_str += self.create_reddit_table(trait_list)
-        r_str += '\n\n&#x200B;\n\n'
-
-        trait_list = [['****Personal Space Traits****', '****Description****', '****Notes****']]
-        trait_list += self.reddit_trait_table_section('personalSpaceTrait', show_desc, subkey='space')
-        trait_list += self.reddit_trait_table_section('personalSpaceTrait2', show_desc, subkey='space')
-        r_str += self.create_reddit_table(trait_list)
-        r_str += '\n\n&#x200B;\n\n'
-
-        trait_list = [['****Space Reputation Traits****', '****Description****', '****Notes****']]
-        trait_list += self.reddit_trait_table_section('spaceRepTrait', show_desc, subkey='space')
-        r_str += self.create_reddit_table(trait_list)
-        r_str += '\n\n&#x200B;\n\n'
-
-        trait_list = [['****Active Space Reputation Traits****', '****Description****', '****Notes****']]
-        trait_list += self.reddit_trait_table_section('activeRepTrait', show_desc, subkey='space')
-        r_str += self.create_reddit_table(trait_list)
-
-        
-        # insertion into textframe
-        textframe.configure(state=NORMAL)
-        textframe.delete('1.0', END)
-        textframe.insert(END, r_str)
-        textframe.configure(state=DISABLED)
-
-    def reddit_export_ground_equipment(self, textframe: Text):
-        """creates Reddit export text from current ground build and displays it inside given Text widget"""
-        if not self.build['eliteCaptain']: elite = 'No'
-        elif self.build['eliteCaptain']: elite = 'Yes'
-        else: elite = 'You should not be seeing this... PANIC!'
-
-        # general information
-        r_str = (f'''# **Ground**\n\n**Basic Information** | **Data** \n:--- | :--- \n'''
-                f'''*Player Name* | {self.backend['playerName'].get()} \n'''
-                f'''*Player Species* | {self.build['species']} \n'''
-                f'''*Player Career* | {self.build['career']} \n'''
-                f'''*Elite Captain* | {elite} \n'''
-                f'''*Primary Specialization* | {self.build['specPrimary']} \n'''
-                f'''*Secondary Specialization* | {self.build['specSecondary']}\n\n\n''')
-        if self.build['playerDesc'] != '':
-            r_str += f''''## Build Description\n\n{self.build['playerDesc']}\n\n\n'''
-
-        # Equipment
-        r_str += '## Personal Equipment\n\n'
-        components = (('Kit:', 'groundKit'), ('Body Armor:', 'groundArmor'), ('EV Suit:', 'groundEV'),
-                      ('Shields:', 'groundShield'), ('Weapons:', 'groundWeapons'))
-        equip_list = [['&nbsp;', '****Component****', '****Notes****']]
-        for name, key in components:
-            equip_list += self.reddit_equipment_table_section(key, name, single=True)
-        equip_list += self.reddit_equipment_table_section('groundDevices', 'Devices:')
-        r_str += self.create_reddit_table(equip_list)
-
-        r_str += '\n\n\n## Kit Modules\n\n'
-        kit_list = [['****Name****', '****Notes****']]
-        for kit in self.build['groundKitModules']:
-            if kit is not None:
-                kit_name = (f'''[{kit['item']} {kit['mark']} '''
-                    f'''{''.join(kit['modifiers'])}]'''
-                    f'''({self.getWikiURL(self.cache['equipment']['Kit Module'][kit['item']]['Page'])})''')
-                kit_list += [[kit_name, '&nbsp;']]
-        r_str += self.create_reddit_table(kit_list)
-
-        # Traits
-        show_desc = self.persistent['showRedditDescriptions'] == 'Yes'
-        r_str += '\n\n\n## Traits\n\n'
-
-        trait_list = [['****Personal Ground Traits****', '****Description****', '****Notes****']]
-        trait_list += self.reddit_trait_table_section('personalGroundTrait', show_desc, subkey='ground')
-        trait_list += self.reddit_trait_table_section('personalGroundTrait2', show_desc, subkey='ground')
-        r_str += self.create_reddit_table(trait_list)
-        r_str += '\n\n&#x200B;\n\n'
-
-        trait_list = [['****Ground Reputation Traits****', '****Description****', '****Notes****']]
-        trait_list += self.reddit_trait_table_section('groundRepTrait', show_desc, subkey='ground')
-        r_str += self.create_reddit_table(trait_list)
-        r_str += '\n\n&#x200B;\n\n'
-
-        trait_list = [['****Active Ground Reputation Traits****', '****Description****', '****Notes****']]
-        trait_list += self.reddit_trait_table_section('groundActiveRepTrait', show_desc, subkey='ground')
-        r_str += self.create_reddit_table(trait_list)
-
-        # Duty Officers
-        r_str += '\n\n\n## Active Ground Duty Officers\n\n'
-        doff_list = [['****Specialization****', '****Power****', '****Notes****']]
-        for spacedoff in self.build['doffs']['ground']:
-            if spacedoff is not None:
-                doff_list.append([spacedoff['spec'], spacedoff['effect'], '&nbsp;'])
-        r_str += self.create_reddit_table(doff_list)
-
-        # Away Team
-        r_str += '\n\n\n## Away Team\n\n'
-        away_list = [['****Profession****', '****Power****', '****Notes****']]
-        for groundboff in self.build['boffs'].keys():
-            if 'groundboff' in groundboff.lower():
-                boffname = (f'''#{int(groundboff[-1])+1}: '''
-                            f'''{self.build['boffseats']['ground'][int(groundboff[-1])]} / ''' 
-                            f'''{self.build['boffseats']['ground_spec'][int(groundboff[-1])]}''')
-                away_list += self.reddit_boff_table_section(groundboff, boffname)
-        r_str += self.create_reddit_table(away_list)
-
-        # insertion into textframe
-        textframe.configure(state=NORMAL)
-        textframe.delete('1.0', END)
-        textframe.insert(END, r_str)
-        textframe.configure(state=DISABLED)
-
-    def reddit_export_space_skills(self, textframe: Text):
-        """creates Reddit export text from current space skill tree and displays it inside given Text widget"""
-        # skills
-        if not len(self.build['skilltree']['space']) == 90: return
-        r_str = '## **Space Skills**\n\n'
-        skill_list = [['&nbsp;', '****Base:****', '****Improved:****', '****Advanced:****']]
-        for rank in self.cache['skills']['space']:
-            for skill in self.cache['skills']['space'][rank]:
-                skill_list += self.reddit_space_skill_table_section(skill)
-        r_str += self.create_reddit_table(skill_list, [':-', ':-:', ':-:', ':-:'])
-        
-        # unlocks
-        unlocks = {'Tactical':[], 'Science':[], 'Engineering':[]}
-        build_data = self.build['skilltree']['space_unlocks'] # shortcut
-        for profession in unlocks.keys():
-            for j in ('0', '1', '2', '3', '4'):
-                if (profession+j) in build_data.keys() and build_data[profession+j] != '':
-                    unlocks[profession].append(build_data[profession+j])
-                else: break
-        if (len(unlocks['Tactical']) + len(unlocks['Science']) + len(unlocks['Engineering'])) > 0:
-            r_str += '\n\n## Unlocks:\n\n'
-            for profession in unlocks.keys():
-                if len(unlocks[profession]) > 0:
-                    r_str += f'**{profession}:**\n'
-                    for unlock in unlocks[profession]:
-                        r_str += f'- {unlock}\n'
-                    if f'{profession}_ultimate_options' in build_data.keys() and \
-                            len(build_data[f'{profession}_ultimate_options']) > 0 and \
-                            build_data[f'{profession}_ultimate_options'][0] != '':
-                        for ult in build_data[f'{profession}_ultimate_options']:
-                            if ult != '':
-                                r_str += f'- {ult}\n'
-                    r_str += '\n\n'
-
-        # insertion into text frame
-        textframe.configure(state=NORMAL)
-        textframe.delete('1.0', END)
-        textframe.insert(END, r_str)
-        textframe.configure(state=DISABLED)
-
-    def reddit_export_ground_skills(self, textframe: Text):
-        """creates Reddit export text from current ground skill tree and displays it inside given Text widget"""
-        # skills
-        if not len(self.build['skilltree']['ground'])==20: return
-        r_str = '## Ground Skills\n\n'
-        ground_data = self.build['skilltree']['ground'] # shortcut
-        dashes = ['--------------'] * 2
-        skill_list = [['****Basic:****', '****Improved:****']]
-        grsktr = [(0,""), (0,"l"), (0,"r"), (1,""), (1,"l"), (1,"r"), (2,""), (2,"r"), (3,""), (3,"l")]
-        for t in grsktr:
-            node = self.get_ground_skill_node(t)
-            basic_name = f'''[**{node['nodes'][0]['name']}**]({node['link']})'''
-            improved_name = f'''[**{node['nodes'][1]['name']}**]({node['link']})'''
-            basic = '**x**' if ground_data[node['nodes'][0]['name']] else '&nbsp;'
-            improved = '**x**' if ground_data[node['nodes'][1]['name']] else '&nbsp;'
-            skill_list += [[basic_name, improved_name], [basic, improved], dashes]
-        r_str += self.create_reddit_table(skill_list)
-
-        # unlocks
-        if self.build['skilltree']['ground_unlocks']: # evaluates to False if dict is empty
-            if self.build['skilltree']['ground_unlocks']['Ground0'] != '':
-                r_str += '\n\n## Unlocks\n\n'
-                for unlock in self.build['skilltree']['ground_unlocks'].values():
-                    r_str += f'- {unlock}\n'
-
-        # insertion into text frame
-        textframe.configure(state=NORMAL)
-        textframe.delete('1.0', END)
-        textframe.insert(END, r_str)
-        textframe.configure(state=DISABLED)
-    
-    # deprecated
-    def redditExportDisplaySpace(self, textframe: Text):
-        if self.backend['shipHtml'] == None or self.backend['shipHtml'] == '':
-            return
-        if not self.build['eliteCaptain']:
-            elite = 'No'
-        elif self.build['eliteCaptain']:
-            elite = 'Yes'
-        else:
-            elite = 'You should not be seeing this... PANIC!'
-        redditString = "# SPACE\n\n**Basic Information** | **Data** \n:--- | :--- \n*Ship Name* | {0} \n*Ship Class* | {1} \n*Ship Tier* | {2} \n*Player Career* | {3} \n*Elite Captain* | {4} \n*Primary Specialization* | {5} \n*Secondary Specialization* | {6}\n\n\n".format(self.backend["playerShipName"].get(), self.build['ship'], self.build['tier'], self.build['career'], elite, self.build['specPrimary'], self.build['specSecondary'])
-        if self.build['playerShipDesc'] != '':
-            redditString = redditString + "## Build Description\n\n{0}\n\n\n".format(self.build['playerShipDesc'])
-        redditString = redditString + "## Ship Equipment\n\n"
-        deviceBlanks = [None] * 6
-        column0 = (self.makeRedditColumn(["**Fore Weapons:**"], self.backend['shipForeWeapons']) +
-                   self.makeRedditColumn(["**Aft Weapons:**"], self.backend['shipAftWeapons']) +
-                   self.makeRedditColumn(["**Deflector**", "**Impulse Engines**", "**Warp Core**", "**Shields**", "**Devices**"] + deviceBlanks[0:(self.backend['shipDevices']-1)], 5+max(self.backend['shipDevices']-1, 1)))
-        if self.backend['shipHtml']['hangars'] is not None and self.backend['shipHtml']['hangars'] != '':
-            column0.extend(self.makeRedditColumn(["**Hangar Pets**"], self.backend['shipHtml']['hangars']))
-        if self.backend['shipHtml']['secdeflector'] == 1:
-            column0.extend(self.makeRedditColumn(["**Secondary Deflector**"], 1))
-        if self.backend['shipHtml']['experimental'] == 1:
-            column0.extend(self.makeRedditColumn(['**Experimental Weapon**'], 1))
-        column0.extend( self.makeRedditColumn(["**Engineering Consoles:**"], self.backend['shipEngConsoles']) +
-                        self.makeRedditColumn(["**Science Consoles:**"], self.backend['shipSciConsoles']) +
-                        self.makeRedditColumn(["**Tactical Consoles:**"], self.backend['shipTacConsoles']) +
-                        self.makeRedditColumn(["**Universal Consoles:**"], self.backend['shipUniConsoles']))
-        column1 = (self.makeRedditColumn(self.preformatRedditEquipment('foreWeapons', self.backend['shipForeWeapons']), self.backend['shipForeWeapons']) +
-                   self.makeRedditColumn(self.preformatRedditEquipment('aftWeapons', self.backend['shipAftWeapons']), self.backend['shipAftWeapons']) +
-                   self.makeRedditColumn(self.preformatRedditEquipment('deflector', 1) +
-                                         self.preformatRedditEquipment('engines', 1) +
-                                         self.preformatRedditEquipment('warpCore', 1) +
-                                         self.preformatRedditEquipment('shield', 1) +
-                                         self.preformatRedditEquipment('devices', self.backend['shipDevices']), 5+max(self.backend['shipDevices']-1, 1)))
-        if self.backend['shipHtml']['hangars'] != '' and self.backend['shipHtml']['hangars'] is not None:
-            column1.extend(self.makeRedditColumn(self.preformatRedditEquipment('hangars', self.backend['shipHtml']['hangars']), self.backend['shipHtml']['hangars']))
-        if self.backend['shipHtml']['secdeflector'] == 1:
-            column1.extend(self.makeRedditColumn(self.preformatRedditEquipment('secdef',1), 1))
-        if self.backend['shipHtml']['experimental'] == 1:
-            column1.extend(self.makeRedditColumn(self.preformatRedditEquipment('experimental', 1), 1))
-        column1.extend( self.makeRedditColumn(self.preformatRedditEquipment('engConsoles', self.backend['shipEngConsoles']), self.backend['shipEngConsoles']) +
-                        self.makeRedditColumn(self.preformatRedditEquipment('sciConsoles', self.backend['shipSciConsoles']), self.backend['shipSciConsoles']) +
-                        self.makeRedditColumn(self.preformatRedditEquipment('tacConsoles', self.backend['shipTacConsoles']), self.backend['shipTacConsoles']) +
-                        self.makeRedditColumn(self.preformatRedditEquipment('uniConsoles', self.backend['shipUniConsoles']), (self.backend['shipUniConsoles'] + 1 if 'X' in self.build['tier'] else 0)))
-        """with xlsxwriter.Workbook('test2.xlsx') as workbook:
-            worksheet = workbook.add_worksheet()
-            for i in range(0, len(column0)):
-                worksheet.write(i, 0, column0[i])
-            for j in range(0, len(column1)):
-                worksheet.write(j, 1, column1[j])"""
-
-        redditString = redditString + self.makeRedditTable(['**Basic Information**']+column0, ['**Component**']+column1, ['**Notes**']+[None]*len(column0))
-        redditString = redditString + "\n\n\n## Bridge Officer Stations\n\n"
-        column0 = []
-        column1 = []
-        for spaceboff in self.build['boffs'].keys():
-            if "spaceboff" in spaceboff.lower():
-                column0 = column0 + self.makeRedditColumn([self.backend['shipHtml']['boffs'][int(spaceboff[-1])].replace("-", " / ")], len(self.build['boffs'][spaceboff]))
-                boffabilities = list()
-                for ability in self.build['boffs'][spaceboff]:
-                    if isinstance(ability, str):
-                        boffabilities.append("[{0}]({1})".format(ability, self.getWikiURL("Ability: "+ability)))
-                    else:
-                        boffabilities.append("&nbsp;")
-                column1 = column1 + self.makeRedditColumn(boffabilities, len(boffabilities))
-        redditString = redditString + self.makeRedditTable(['**Profession**']+column0, ['**Power**']+column1, ['**Notes**']+[None]*len(column0))
-        redditString = redditString + "\n\n\n## Active Space Duty Officers\n\n"
-        column0 = self.makeRedditColumn(["[{0}]({1})".format(self.build['doffs']['space'][i-1]['spec'], self.getWikiURL("Specialization: "+self.build['doffs']['space'][i-1]['spec'])) for i in range(1,7) if self.build['doffs']['space'][i-1] is not None], 6)
-        column1 = self.makeRedditColumn([self.build['doffs']['space'][i-1]['effect'] for i in range(1,7) if self.build['doffs']['space'][i-1] is not None], 6)
-        redditString = redditString + self.makeRedditTable(['**Specialization**']+column0, ['**Power**']+column1, ['**Notes**']+[None]*len(column0))
-        redditString = redditString + "\n\n\n##    Traits\n\n"
-        column0 = self.makeRedditColumn(["[{0}]({1})".format(trait['item'], self.getWikiURL("Trait: "+trait['item'])) for trait in self.build['personalSpaceTrait'] if trait is not None] +
-                                        ["[{0}]({1})".format(trait['item'], self.getWikiURL("Trait: "+trait['item'])) for trait in self.build['personalSpaceTrait2'] if trait is not None], 11)
-        if self.persistent['showRedditDescriptions']=="Yes":
-            column1 = self.makeRedditColumn([self.compensateInfoboxString(self.cache['traits']["space"][trait['item']].strip()).replace("\n", " ") for trait in self.build['personalSpaceTrait'] if trait is not None]+
-                                            [self.compensateInfoboxString(self.cache['traits']["space"][trait['item']].strip()).replace("\n", " ") for trait in self.build['personalSpaceTrait2'] if trait is not None], 11)
-        else: column1 = [None]*len(column0)
-        redditString = redditString + self.makeRedditTable(['**Personal Space Traits**']+column0, ['**Description**']+column1, ['**Notes**']+[None]*len(column0))
-        redditString = redditString + "\n&#x200B;\n\n"
-        try:
-            column0 = self.makeRedditColumn(["[{0}]({1})".format(trait['item'], self.getWikiURL("Trait: "+trait['item'])) for trait in self.build['starshipTrait'] if trait is not None], 6)
-            if self.persistent['showRedditDescriptions']=="Yes":column1 = self.makeRedditColumn([self.compensateInfoboxString(self.cache['shipTraitsFull'][trait['item']]['desc'].strip()).replace("\n", " ") for trait in self.build['starshipTrait'] if trait is not None], 6)
-            else: column1 = [None]*len(column0)
-            redditString = redditString + self.makeRedditTable(['**Starship Traits**']+column0, ['**Description**']+column1, ['**Notes**']+[None]*len(column0))
-        except KeyError:
-            redditString = redditString + "1 or more starship traits missing from the self.cache['shipTraitsFull'] dictionary"
-        redditString = redditString + "\n&#x200B;\n\n"
-        column0 = self.makeRedditColumn(["[{0}]({1})".format(trait['item'], self.getWikiURL("Trait: "+trait['item'])) for trait in self.build['spaceRepTrait'] if trait is not None], 5)
-        if self.persistent['showRedditDescriptions']=="Yes": column1 = self.makeRedditColumn([self.compensateInfoboxString(self.cache['traits']["space"][trait['item']].strip()).replace("\n", " ") for trait in self.build['spaceRepTrait'] if trait is not None], 5)
-        else: column1 = [None]*len(column0)
-        redditString = redditString + self.makeRedditTable(['**Space Reputation Traits**']+column0, ['**Description**']+column1, ['**Notes**']+[None]*len(column0))
-        redditString = redditString + "\n&#x200B;\n\n"
-        column0 = self.makeRedditColumn(["[{0}]({1})".format(trait['item'], self.getWikiURL("Trait: "+trait['item'])) for trait in self.build['activeRepTrait'] if trait is not None], 5)
-        if self.persistent['showRedditDescriptions']=="Yes": column1 = self.makeRedditColumn([self.compensateInfoboxString(self.cache['traits']["space"][trait['item']].strip()).replace("\n", " ") for trait in self.build['activeRepTrait'] if trait is not None], 5)
-        else: column1 = [None]*len(column0)
-        redditString = redditString + self.makeRedditTable(['**Active Space Reputation Traits**']+column0, ['**Description**']+column1, ['**Notes**']+[None]*len(column0))
-        textframe.configure(state=NORMAL)
-        textframe.delete('1.0',END)
-        textframe.insert(END, redditString)
-        textframe.configure(state=DISABLED)
-
-    def export_reddit_callback(self, event=None):
-        if self.in_splash():
-            return
-        redditWindow = Toplevel(self.window, bg=self.theme["app"]["bg"])
-        redditWindow.title("Reddit Export")
-        redditWindow.grab_set()
-        borderframe = Frame(redditWindow, bg=self.theme["app"]["fg"])
-        borderframe.pack(fill=BOTH, expand=True, padx=15, pady=15)
-        redditText = Text(borderframe, bg=self.theme["app"]["fg"], fg="#ffffff", relief="flat")
-        btfr = Frame(borderframe)
-        btfr.pack(side='top', fill='x')
-        switch_buttons = {
-            'default': {'bg': self.theme['button_medium']['bg'], 'fg': self.theme['button_medium']['fg'], 
-                'pad_x': 0, 'sticky': 'nsew'},
-            'SPACE': {'type': 'button_block', 'callback': lambda: self.reddit_export_space_equipment(redditText)},
-            'GROUND': {'type': 'button_block', 'callback': lambda: self.reddit_export_ground_equipment(redditText)},
-            'SPACE SKILLS': {'type': 'button_block', 'callback': lambda: self.reddit_export_space_skills(redditText)},
-            'GROUND SKILLS': {'type': 'button_block', 'callback': lambda: self.reddit_export_ground_skills(redditText)}
-        }
-        self.create_item_block(btfr, theme=switch_buttons, shape='row', elements=1)
-        redditText.pack(fill=BOTH, expand=True)
-        self.reddit_export_space_equipment(redditText)
-        redditWindow.mainloop()
-
-    def recoverCacheFolder(self, filename=None, destination='cache'):
-        dir = self.get_folder_location(destination)
-        dirBak = self.get_folder_location('backups')
-
-        file_path = os.path.join(dir, filename)
-        backup_path = os.path.join(dirBak, filename)
-        try:
-            if os.path.isfile(backup_path) or os.path.islink(backup_path):
-                if os.path.isfile(file_path) or os.path.islink(file_path):
-                    os.unlink(file_path)
-                os.rename(backup_path, file_path)
-        except Exception as e:
-            self.logWrite('Failed to delete %s. Reason: %s' % (file_path, e), 2)
-
-    def backupCacheFolder(self, file=None):
-        dir = self.get_folder_location('cache')
-        dirBak = self.get_folder_location('backups')
-        for filename in os.listdir(dir):
-            if filename == file or filename.endswith('.json') or filename.endswith('.html'):
-                file_path = os.path.join(dir, filename)
-                backup_path = os.path.join(dirBak, filename)
-                try:
-                    if os.path.isfile(file_path) or os.path.islink(file_path):
-                        if os.path.isfile(backup_path) or os.path.islink(backup_path):
-                            os.unlink(backup_path)
-                        os.rename(file_path, backup_path)
-                except Exception as e:
-                    self.logWrite('Failed to delete %s. Reason: %s' % (file_path, e), 2)
-        #self.precachePreload()
-
-    def clearImagesFolder(self):
-        dir = self.get_folder_location('images')
-        for filename in os.listdir(dir):
-            file_path = os.path.join(dir, filename)
-            try:
-                os.unlink(file_path)
-            except Exception as e:
-                self.logWrite('Failed to delete %s. Reason: %s' % (file_path, e), 2)
-
-    def settingsMenuCallback(self, choice, type):
-        if self.in_splash():
-            return
-
-    def settingsButtonCallback(self, type):
-        self.logWriteSimple("settingsButtonCallback", '', 2, [type])
-
-        if type == 'clearcache':
-            self.backupCacheFolder()
-        elif type == 'clearimages':
-            self.clearImagesFolder()
-        elif type == 'clearfactionImages':
-            self.persistent['imagesFactionAliases'] = dict()
-            self.auto_save()
-        elif type == 'clearmemcache':
-            self.resetCache()
-            self.requestWindowUpdateHold(0)
-            self.precachePreload()
-        elif type == 'cacheSave':
-            self.save_json(self.get_file_location('cache'), self.cache, 'Cache file', quiet=False)
-        elif type == 'openLog':
-            self.logWindowCreate()
-        elif type == 'openSplash':
-            self.update_window_size()
-            self.make_splash_window(close=True)
-        elif type == 'predownloadShipImages':
-            self.predownloadShipImages()
-        elif type == 'predownloadGearImages':
-            self.predownloadGearImages()
-        elif type == 'savePositionOnly' or type == 'savePosition':
-            self.logWriteSimple(type, 'attributes', 2, [*self.window.attributes(), self.window.state()])
-            if (self.window.attributes('-fullscreen')):
-                self.persistent['geometry'] = '-fullscreen'
-            elif (self.window.state() == 'zoomed'):
-                self.persistent['geometry'] = 'zoomed'
-            elif type == 'savePositionOnly':
-                self.persistent['geometry'] = self.window.geometry()
-            else:
-                self.persistent['geometry'] = '+{}+{}'.format(self.window.winfo_x(), self.window.winfo_y())
-            self.auto_save()
-        elif type == 'resetPosition':
-                self.persistent['geometry'] = ''
-                self.auto_save()
-                # self.update_window_size()
-                self.setup_geometry()
-        elif type == 'merge_file_create':
-            self.merge_file_create()
-        elif type == 'backupCache':
-            # Backup state file
-            # Backup caches (leave as current as well)
-            # make a duplicate/compressed image archive folder?
-            # make a duplicate/compressed library archive folder?  Just template?
-            pass
-
-    def buildToBackendSeries(self):
-        self.copyBuildToBackend('playerHandle')
-        self.copyBuildToBackend('playerShipName')
-        self.copyBuildToBackend('playerShipDesc')
-        self.copyBuildToBackend('playerDesc')
-        self.copyBuildToBackend('captain', 'faction')
-        self.copyBuildToBackend('career')
-        self.copyBuildToBackend('species')
-        self.copyBuildToBackend('specPrimary')
-        self.copyBuildToBackend('specSecondary')
-        self.copyBuildToBackend('ship')
-        self.copyBuildToBackend('tier')
-        self.copyBuildToBackendBoolean('eliteCaptain')
-
-    def clearBuildCallback(self, event=None, type=None):
-        """Callback for the clear build button"""
-        self.resetBuild(type='keepSkills')
-        self.clearing = True
-
-        self.buildToBackendSeries()
-
-        self.backend['shipHtml'] = None
-        self.shipImg = self.getEmptyFactionImage()
-        self.groundImg = self.getEmptyFactionImage()
-        self.setShipImage(self.shipImg)
-        self.setCharImage(self.groundImg)
-
-        self.resetBuildFrames()
-
-        self.clearing = False
-
-        self.backend['tier'].set('')
-        self.setupGroundBuildFrames()
-
-        self.auto_save_queue()
-
-    def getEmptyFactionImage(self, faction=None):
-        if faction is None:
-            faction = self.persistent['factionDefault'].lower() if 'factionDefault' in self.persistent else 'federation'
-
-        if faction in self.emptyImageFaction: return self.emptyImageFaction[faction]
-        else: return self.emptyImage
-
-    def doffStripPrefix(self, textBlock, isSpace=True):
-        textBlock = self.deWikify(textBlock)
-        if (isSpace and textBlock.startswith('[SP]')) or (not isSpace and textBlock.startswith('[GR]')):
-            return textBlock[len('[--]'):]
-        return textBlock
-
-    def doffSpecCallback(self, om, v0, v1, row, isSpace=True):
-        if self.cache['doffs'] is None:
-            return
-        self.build['doffs']['space' if isSpace else 'ground'][row] = {"name": "", "spec": v0.get(), "effect": ''}
-        menu = om['menu']
-        menu.delete(0, END)
-
-
-        doff_desclist_space = sorted([self.doffStripPrefix(self.cache['doffs']['Space' if isSpace else 'Ground'][item]['description'], isSpace) for item in list(self.cache['doffs']['Space' if isSpace else 'Ground'].keys()) if v0.get() in item])
-
-        for desc in doff_desclist_space:
-            menu.add_command(label=desc, command=lambda v1=v1,value=desc: v1.set(value))
-
-        self.setupDoffFrame(self.shipDoffFrame)
-        self.setupDoffFrame(self.groundDoffFrame)
-        self.auto_save_queue()
-
-    def doffEffectCallback(self, om, v0, v1, row, isSpace=True):
-        if self.cache['doffs'] is None:
-            return
-        self.build['doffs']['space' if isSpace else 'ground'][row]['effect'] = v1.get()
-        self.setupDoffFrame(self.shipDoffFrame)
-        self.setupDoffFrame(self.groundDoffFrame)
-        self.auto_save_queue()
-
-    def tagBoxCallback(self, var, text):
-        self.build['tags'][text] = var.get()
-        self.auto_save_queue()
-
-    def eliteCaptainCallback(self, event=None):
-        self.build['eliteCaptain'] = bool(self.backend['eliteCaptain'].get())
-        self.setupCurrentBuildFrames()
-        self.auto_save_queue()
-
-    def markBoxCallback(self, itemVar, value):
-        itemVar['mark'] = value
-
-    def currentFrameRefresh(self):
-        pass
-
-
-    def currentFrameUpdateTo(self, frame=None, first=False):
-        self.currentFrame = frame
-
-
-    def focusFrameCallback(self, type='space', init=False):
-        if self.in_splash() and type != 'return':
-            return
-        if type is None:
-            type = 'space'
-
-        self.reset_tooltip_tracking()
-        previous = self.visible_window
-        if self.visible_window != 'splash':
-            self.visible_window_previous = previous
-        if type == 'return':
-            type = self.visible_window_previous
-
-        self.visible_window = type
-        self.logWriteSimple('focus', type, 3, [self.visible_window, self.visible_window_previous])
-
-        if type == 'ground': self.currentFrameUpdateTo(self.groundBuildFrame)
-        elif type == 'skill': self.currentFrameUpdateTo(self.skillTreeFrame)
-        elif type == 'library': self.currentFrameUpdateTo(self.libraryFrame)
-        elif type == 'settings': self.currentFrameUpdateTo(self.settingsFrame)
-        elif type == 'space': self.currentFrameUpdateTo(self.spaceBuildFrame)
-        elif type == 'splash': self.currentFrameUpdateTo(self.splashFrame)
-        else: return
-
-        self.groundBuildFrame.pack_forget() if type != 'ground' else None
-        self.skillTreeFrame.pack_forget() if type != 'skill' else None
-        self.libraryFrame.pack_forget() if type != 'library' else None
-        self.settingsFrame.pack_forget() if type != 'settings' else None
-        self.spaceBuildFrame.pack_forget() if type != 'space' else None
-        if type != 'splash':
-            self.splashFrame.pack_forget()
-
-        self.currentFrame.pack(fill=BOTH, expand=True, padx=15)
-        #self.currentFrame.place(height = self.framePriorheight) # Supposed to maintain frame height, may need grid
-        if not init and type != 'splash':
-            self.clearInfoboxFrame(type)
-
-        if type == 'skill':
-            self.setupCurrentSkillBuildFrames('space')
-
-    # Could be removed with lambdas in the original command=
-    def focusSpaceBuildFrameCallback(self): self.focusFrameCallback('space')
-    def focusGroundBuildFrameCallback(self): self.focusFrameCallback('ground')
-    def focusSkillTreeFrameCallback(self): self.focusFrameCallback('skill')
-    def focusLibraryFrameCallback(self): self.focusFrameCallback('library')
-    def focusSettingsFrameCallback(self): self.focusFrameCallback('settings')
-
-    def focusSpaceSkillBuildFrameCallback(self): self.focusSkillBuildFrameCallback('space')
-    def focusGroundSkillBuildFrameCallback(self): self.focusSkillBuildFrameCallback('ground')
-
-    def focusSkillBuildFrameCallback(self, type='space', init=False):
-
-        if type == 'ground': self.currentSkillFrame = self.skillGroundBuildFrame
-        elif type == 'space': self.currentSkillFrame = self.skillSpaceBuildFrame
-        else: return
-
-        self.skillGroundBuildFrame.pack_forget() if type != 'ground' else None
-        self.skillSpaceBuildFrame.pack_forget() if type != 'space' else None
-
-        self.currentSkillFrame.pack(fill=BOTH, expand=True, padx=15)
-
-        self.setupCurrentSkillBuildFrames(type) #here or in the main button callback?
-
-    def setupCurrentBuildTagFrames(self, environment=None):
-        if not self.clearing:
-            if environment is None or 'space' in environment:
-                self.updateTagsFrame('space')
-            if environment is None or 'ground' in environment:
-                self.updateTagsFrame('ground')
-            if environment is None or 'skill' in environment:
-                self.updateTagsFrame('skill')
-
-    def setupCurrentBuildFrames(self, environment=None):
-        if not self.clearing:
-            self.setupCurrentBuildTagFrames(environment)
-            if environment is None or 'space' in environment:
-                self.setupSpaceBuildFrames()
-            if environment is None or 'ground' in environment:
-                self.setupGroundBuildFrames()
-            if environment is None or 'skill' in environment:
-                self.setupCurrentSkillBuildFrames()
-
-    def setupCurrentSkillBuildFrames(self, environment=None):
-        if not self.clearing:
-            if environment is None: self.setupSkillBuildFrames()
-            if environment == 'space': self.setupSkillBuildFrames('space')
-            if environment == 'ground': self.setupSkillBuildFrames('ground')
-
-
-    def setupCurrentTraitFrame(self):
-        if not self.clearing:
-            self.setupSpaceTraitFrame()
-            self.setupGroundTraitFrame()
-
-    def speciesUpdateCallback(self):
-        self.copyBackendToBuild('species')
-        self.setupCurrentTraitFrame()
-
-    def setupClearSlotFrame(self, frame, itemVar, pickWindow):
-        topbarFrame = Frame(frame)
-        clearSlotButton = HoverButton(topbarFrame, text='Clear Slot', padx=5, **self.theme['button'])
-        clearSlotButton.grid(row=0, column=0, sticky='nsew', padx=(10,15), pady=5)
-        clearSlotButton.bind('<Button-1>', lambda e,name='X',image=self.emptyImage,v=itemVar,win=pickWindow:self.setVarAndQuit(e,name,image,v,win))
-        topbarFrame.grid_columnconfigure(0, weight=1)
-        topbarFrame.pack(fill=X, expand=False, side=TOP)
-
-    def setupSearchFrame(self,frame,itemVar,content):
-        topbarFrame = Frame(frame)
-        searchText = StringVar()
-        Label(topbarFrame, text="Search:").grid(row=0, column=0, sticky='w', padx=(25,2))
-        searchEntry = Entry(topbarFrame, textvariable=searchText)
-        searchEntry.grid(row=0, column=1, columnspan=5, sticky='nsew', padx=(2,40), ipady=3, pady=(5,2))
-        topbarFrame.grid_columnconfigure(1, weight=1)
-        searchEntry.focus_set()
-        searchText.trace_add('write', lambda v,i,m,content=content,frame=frame:self.applyContentFilter(frame, content, searchText.get()))
-        topbarFrame.pack(fill=BOTH, expand=False, side=TOP)
-
-    def setupRarityFrame(self,frame,item_var,content=None):
-        """inserts rarity, mark and modifier dropdown menus into frame
-        
-        Parameters:
-        - :param frame: frame housing the menus
-        - :param item_var: current item
-        - :param content: does nothing"""
-        
-        # sets up frame
-        topbar_frame = Frame(frame, bg=self.theme['app']['fg'])
-        topbar_frame.grid_columnconfigure(0, weight=2, uniform='setupRarityFrameColumns')
-        topbar_frame.grid_columnconfigure(1, weight=1, uniform='setupRarityFrameColumns')
-        topbar_frame.grid_columnconfigure(2, weight=2, uniform='setupRarityFrameColumns')
-
-        mark = StringVar(value='') # will save the value the mark option menu is currently set to
-        # get mark preset value
-        if 'mark' in item_var and item_var['mark']: 
-            mark.set(item_var['mark'])
-        # get mark default value
-        elif 'markDefault' in self.persistent and self.persistent['markDefault'] is not None:
-            mark.set(self.persistent['markDefault'])
-            item_var['mark'] = self.persistent['markDefault']
-
-        # create and mount mark option menu
-        marks = copy.copy(self.marks)
-        mark_dropdown = FilteredCombobox(topbar_frame, textvariable=mark, values=marks)
-        #mark_dropdown.configure(background=self.theme['entry_dark']['bg'], 
-                #foreground=self.theme['entry_dark']['fg'], highlightthickness=0)
-        mark_dropdown.grid(row=0, column=0, sticky='nsew')
-
-        rarity = StringVar(value='')
-        # get rarity preset value
-        if 'rarity' in item_var and item_var['rarity']:
-            # backwards compatability
-            if item_var['rarity'] == 'Very rare':
-                item_var['rarity'] = 'Very Rare'
-            elif item_var['rarity'] == 'Ultra rare':
-                item_var['rarity'] = 'Ultra Rare'
-            rarity.set(item_var['rarity'])
-        # get rarity default value
-        elif 'markDefault' in self.persistent and self.persistent['rarityDefault'] is not None: 
-            rarity.set(self.persistent['rarityDefault'])
-            item_var['rarity'] = self.persistent['rarityDefault']
-
-        # create and mount rarity option menu
-        rarities = copy.copy(self.rarities)
-        rarity_dropdown = FilteredCombobox(topbar_frame, textvariable=rarity, values=rarities)
-        #rarity_dropdown.configure(bg=self.theme['entry_dark']['bg'], fg=self.theme['entry_dark']['fg'], 
-                #highlightthickness=0)
-        rarity_dropdown.grid(row=0, column=2, sticky='nsew')
-
-        mod_frame = Frame(topbar_frame, bg=self.theme['app']['fg'])
-        mod_frame.grid(row=1, column=0, columnspan=3, sticky='nsew')
-        topbar_frame.pack(side=TOP)
-        
-        # add traces
-        mark_dropdown.bind('<<ComboboxSelected>>', lambda e: self.markBoxCallback(item_var, mark.get()))
-        rarity_dropdown.bind('<<ComboboxSelected>>', lambda e: 
-                self.setupModFrame(mod_frame, rarity.get(), item_var))
-        #mark.trace_add('write', lambda v,i,m:self.markBoxCallback(item_var, mark.get()))
-        #rarity.trace_add('write', lambda v,i,m,frame=mod_frame:
-                #self.setupModFrame(frame, rarity=rarity.get(), item_var=item_var))
-
-        # initial set up of mods
-        if 'rarity' in item_var and item_var['rarity']:
-            self.setupModFrame(mod_frame, rarity=item_var['rarity'], item_var=item_var)
-    
-    def label_build_block(self, frame, name, row, col, cspan, key, n, callback, args=None, disabledCount=0,
-            cmenu=True):
-        """
-        Set up n-element line of ship equipment icons/buttons
-
-        A shortcut for placing a group of items together
-        - :param key: The name of the backend image store to be used
-        - :param n: the number of elements to be added
-        - :param frame: The frame to attach this list to (will expect grid)
-        - :param row: frame grid row
-        - :param col: frame grid col
-        - :param cspan: frame grid cspan
-
-        - :param name: text label for the list
-        - :param callback: callback function to use for the buttons
-        - :param args: callback args to use for the buttons
-        - :param disabledCount: a hack to allow disabling elements at the end of the list [no click response]
-        - :param cmenu: include standard context menu
-        """
-        cFrame = Frame(frame, bg=self.theme['frame']['bg'])
-        cFrame.grid(row=row, column=col, columnspan=cspan, sticky='nsew', padx=10)
-
-        lFrame = Frame(cFrame, bg=self.theme['frame']['bg'])
-        lFrame.pack(fill=BOTH, expand=True)
-        label =  Label(lFrame, text=name, bg=self.theme['entry_dark']['bg'], fg=self.theme['entry_dark']['fg'])
-        label.pack(side='left')
-        iFrame = Frame(cFrame, bg=self.theme['frame']['bg'])
-        iFrame.pack(fill=BOTH, expand=True)
-
-        disabledStart = n - disabledCount
-        for i in range(n):
-            disabled = i >= disabledStart
-            bg ='gray' if not disabled else 'black'
-            padx = (25 + 3 * 2) if disabled else 2
-
-            self.createButton(iFrame, bg=bg, row=row, column=i+1, padx=padx, disabled=disabled, key=key, 
-                i=i, callback=callback, args=args, context_menu=cmenu)
-
-    def createButton(self, parentFrame, key, i=0, groupKey=None, callback=None, name=None,
-                     row=0, column=0, columnspan=1, rowspan=1,
-                     highlightthickness=theme['icon_off']['hlthick'], highlightbackground=theme['icon_off']['hlbg'],
-                     borderwidth=0, width=None, height=None, bg=theme['icon_off']['bg'], padx=2, pady=2,
-                     image0Name=None, image1Name=None, image0=None, image1=None,
-                     disabled=False, args=None, sticky='nse', relief=FLAT, tooltip=None,
-                     anchor='center', faction=False, suffix='', context_menu=False):
-        """
-        Add a button to supplied frame and return button object information
-
-        Includes tooltip and click animation
-        The majority of the parameters are pass-through settings for the canvas/grid
-        I'll attempt to outline functional parameters for now
-
-        - :param parentFrame: The Frame to insert the button on
-        - :param width: If empty, width will default to itemBoxX
-        - :param height: If empty, height will default to itemBoxY
-        - :param callback: the callback function
-        - :param args: [array] contains variable information used for callback updating
-            - for equipment: list-> First: type_key as in self.cache['equipment'][type_key],
-            Second *Not used*: title for picker window, Third *not used*: empty string, 
-            Fourth: 'space' or 'ground'
-            - for boffs: list -> First: StringVar containing the profession of the seat, Second: StringVar 
-            containing the specialization of the seat, Third: index of the seat, Fourth: 'space' or 'ground'
-            - for traits: list -> First: True if slot holds ground reputation traits, Second: True if slot 
-            holds active reputation traits, Third: True if slot holds starship traits, Fourth: 'space' or 
-            'ground'
-        - :param tooltip: Tooltip to provide
-        - :param context_menu: Include standard context menu
-
-        self.build is the structure containing our settings
-        Selecting the object is a bit of a twisty maze due to how the structure grew up, this could use a rebuild
-        This is a hack designed to allow the same function to work with all of the original item structures
-        - :param name: direct item name -- may be some legacy/unused usage in function
-        - :param i: buildSubKey [shared space with name that may be deprecated for name]
-        - :param key: self.build[groupKey][key][buildSubKey] or self.build[key][buildSubKey], also backendKey
-        - :param groupKey: self.build[groupKey][key][buildSubkey]
-
-        self.backend['images'][backendKey][i] has [image0, image1] set for the GUI image, not saved to build
-        Can be specified by infobox name, actual image, and will attempt to look up the item name as well
-        Can probably be simpler -- this tied together a mix of different sources
-        - :param image0Name: used to look up an infobox image by name [instead of image0]
-        - :param image1Name: used to look up an infobox image by name [instead of image1]
-        - :param image0: provided image0 image [I think this is base icon]
-        - :param image1: provided image1 image [I think this is the border]
-
-        :return: Canvas object containing button logic, base image, border image
-
-        internalKey is the cache sub-group (for equipment cache sub-groups)
-        todo: This should probably become a class so it can just be adjusted and passed around instead of this lengthy parameter set
-        """
-        item = None
-
-        if width is None:
-            width = self.itemBoxX
-        if height is None:
-            height = self.itemBoxY
-
-        # Determine where our object's data group is located, needs a major refactor globally
-        buildSubKey = name if name is not None else i
-        backendKey = name if name is not None else key
-
-        if name is not None:
-            item = name
-        elif groupKey is not None:
-            item = self.build[groupKey][key][buildSubKey]
-        elif type(self.build) is dict and key in self.build and (type(self.build[key]) is dict or type(self.build[key]) is list):
-            try:
-                item = self.build[key][buildSubKey]
-            except:
-                item = None
-                self.logWriteSimple('createButtonERROR', '', 1, [name, key, buildSubKey, type(buildSubKey), row, column])
-
-        self.logWriteSimple('createButton', '', 5, [name, key, buildSubKey, backendKey, i, row, column])
-
-        # Determine the image source and attach to backend
-        if type(item) is dict and item is not None:
-            if image0Name is None and 'item' in item:
-                image0Name = item['item']
-            else:
-                image0Name = item
-            if image1Name is None and 'rarity' in item:
-                image1Name = item['rarity']
-
-        if not disabled:
-            if image0 is None:
-                #image0=self.imageFromInfoboxName(image0Name, suffix=suffix, faction=faction) if image0Name is not None else self.emptyImage
-                image0 = self.get_cached_image(image0Name, args)
-                
-            if image1 is None:
-                image1 = self.cache['overlays'][image1Name.lower()] if image1Name is not None else self.emptyImage
-                #image1=self.imageFromInfoboxName(image1Name, suffix=suffix, faction=faction) if image1Name is not None else self.emptyImage
-            """
-            if name == 'blank':
-                pass  # no backend/image
-            elif name:
-                self.backend['images'][name] = [image0, image1]
-            else:
-                if not backendKey in self.backend['images']:
-                    self.backend['images'][backendKey] = [None] * 4
-                self.backend['images'][backendKey][i] = [image0, image1]
-            """
-        else:
-            image0 = image0 if image0 is not None else self.emptyImage
-            image1 = image1 if image1 is not None else self.emptyImage
-
-        # Create the button and initialize tooltip/callbacks functions
-        canvas = Canvas(parentFrame, highlightthickness=highlightthickness, highlightbackground=highlightbackground, borderwidth=borderwidth, width=width, height=height, bg=bg, relief=relief)
-        canvas.grid(row=row, column=column, columnspan=columnspan, rowspan=rowspan, sticky=sticky, padx=padx, pady=pady)
-        anchorWidth = width / 2 if anchor == 'center' else 0
-        anchorHeight = height / 2 if anchor == 'center' else 0
-        img0 = canvas.create_image(anchorWidth, anchorHeight, anchor=anchor, image=image0)
-        img1 = None if image1 is None else canvas.create_image(anchorWidth, anchorHeight, anchor=anchor, image=image1)
-
-        if disabled:
-            canvas.itemconfig(img0, state=DISABLED)
-            canvas.itemconfig(img1, state=DISABLED)
-        else:
-            tooltip_uuid = self.uuid_assign_for_tooltip()
-            environment = args[-1] if args is not None and len(args) >= 2 else 'space'
-            internalKey = args[0] if args is not None and type(args[0]) is str else ''
-            if environment == 'skill':
-                internalKey = args[0]
-
-            if callback is not None:
-                canvas.bind('<Button-1>', lambda e,canvas=canvas,img=(img0, img1),i=buildSubKey,args=args,key=key,callback=callback:callback(e,canvas,img,i,key,args))
-            if context_menu:
-                canvas.bind('<Button-3>', lambda e: self.context_menu_callback(e, canvas, key, i, 'item', (img0, img1), args))
-            if name != 'blank':
-                canvas.bind('<Enter>', lambda e,tooltip_uuid=tooltip_uuid,item=item,internalKey=internalKey,environment=environment,tooltip=tooltip:self.setupInfoboxFrameTooltipDraw(tooltip_uuid, item, internalKey, environment, tooltip))
-                canvas.bind('<Leave>', lambda e,tooltip_uuid=tooltip_uuid:self.setupInfoboxFrameLeave(tooltip_uuid))
-
-        return canvas, img0, img1
-
-    def setupShipGearFrame(self, ship):
-        """Set up UI frame containing ship equipment"""
-        if ship == []: return # aborts when shipHtml is empty due to a build without ship being loaded
-
-        outerFrame = self.shipEquipmentFrame
-        outerFrame.grid_rowconfigure(0, weight=1, uniform='shipFrameFullRowSpace')
-        outerFrame.grid_columnconfigure(0, weight=1, uniform='shipFrameFullColSpace')
-        self.clearFrame(outerFrame)
-
-        parentFrame = Frame(outerFrame, bg=self.theme['frame']['bg'])
-        parentFrame.grid(row=0, column=0, sticky='', padx=1, pady=1)
-
-        if ship is None: ship = self.shipTemplate
-
-        self.backend['shipForeWeapons'] = int(ship['fore'])
-        self.backend['shipAftWeapons'] = int(ship['aft'])
-        self.backend['shipDevices'] = int(ship['devices'])
-        self.backend['shipTacConsoles'] = int(ship['consolestac'])
-        self.backend['shipEngConsoles'] = int(ship['consoleseng'])
-        self.backend['shipSciConsoles'] = int(ship['consolessci'])
-        self.backend['shipUniConsoles'] = 1 if 'Innovation Effects' in ship["abilities"] else 0
-        self.backend['shipHangars'] = 0 if ship["hangars"] == '' or ship['hangars'] is None else int(ship["hangars"])
-        if '-X2' in self.backend['tier'].get():
-            self.backend['shipUniConsoles'] += 2
-            self.backend['shipDevices'] += 2
-            while len(self.build['devices']) < self.backend['shipDevices']: self.build['devices'].append(None)
-            while len(self.build['uniConsoles']) < self.backend['shipUniConsoles']: self.build['uniConsoles'].append(None)
-        elif '-X' in self.backend['tier'].get():
-            self.backend['shipUniConsoles'] += 1
-            self.backend['shipDevices'] += 1
-            if len(self.build['devices']) < self.backend['shipDevices']: self.build['devices'].append(None)
-            if len(self.build['uniConsoles']) < self.backend['shipUniConsoles']: self.build['uniConsoles'].append(None)
-        else:
-            while len(self.build['devices']) > self.backend['shipDevices']:
-                self.build['devices'] = self.build['devices'][:-1]
-            while len(self.build['uniConsoles']) > self.backend['shipUniConsoles']:
-                self.build['uniConsoles'] = self.build['uniConsoles'][:-1]
-        if 'T5-' in self.backend['tier'].get() and 't5uconsole' in ship:
-            t5console = ship['t5uconsole']
-            key = 'shipTacConsoles' if 'tac' in t5console else 'shipEngConsoles' if 'eng' in t5console else 'shipSciConsoles'
-            self.backend[key] = self.backend[key] + 1
-            if len(self.build[t5console+'Consoles']) < self.backend[key]: self.build[t5console+'Consoles'].append(None)
-            while len(self.build[t5console+'Consoles']) > self.backend[key]:
-                self.build[t5console+'Consoles'] = self.build[t5console+'Consoles'][:-1]
-
-        self.label_build_block(parentFrame, "Fore Weapons", 0, 0, 1, 'foreWeapons', self.backend['shipForeWeapons'], self.itemLabelCallback, ["Ship Fore Weapon", "Pick Fore Weapon", ""])
-        if ship["secdeflector"] == 1:
-            self.label_build_block(parentFrame, "Secondary", 1, 1, 1, 'secdef', 1, self.itemLabelCallback, ["Ship Secondary Deflector", "Pick Secdef", ""])
-        self.label_build_block(parentFrame, "Deflector", 0, 1, 1, 'deflector', 1, self.itemLabelCallback, ["Ship Deflector Dish", "Pick Deflector", ""])
-        self.label_build_block(parentFrame, "Engines", 2, 1, 1, 'engines', 1, self.itemLabelCallback, ["Impulse Engine", "Pick Engine", ""])
-        self.label_build_block(parentFrame, "Core", 3, 1, 1, 'warpCore', 1, self.itemLabelCallback, ["Singularity Engine" if "Warbird" in self.build['ship'] or "Aves" in self.build['ship'] else "Warp", "Pick Core", ""])
-        self.label_build_block(parentFrame, "Shield", 4, 1, 1, 'shield' , 1, self.itemLabelCallback, ["Ship Shields", "Pick Shield", ""])
-        self.label_build_block(parentFrame, "Aft Weapons", 1, 0, 1, 'aftWeapons', self.backend['shipAftWeapons'], self.itemLabelCallback, ["Ship Aft Weapon", "Pick aft weapon", ""])
-        if ship["experimental"] == 1:
-            self.label_build_block(parentFrame, "Experimental", 2, 0, 1, 'experimental', 1, self.itemLabelCallback, ["Experimental", "Pick Experimental Weapon", ""])
-        self.label_build_block(parentFrame, "Devices", 3, 0, 1, 'devices', self.backend['shipDevices'], self.itemLabelCallback, ["Ship Device", "Pick Device (S)", ""])
-
-        self.setupShipConsoleFrame()
-
-    def setupShipConsoleFrame(self):
-        outerFrame = self.shipConsoleFrame
-        outerFrame.grid_rowconfigure(0, weight=1, uniform='shipConsoleFrameFullRowSpace')
-        outerFrame.grid_columnconfigure(0, weight=1, uniform='shipConsoleFrameFullColSpace')
-        self.clearFrame(outerFrame)
-
-        parentFrame = Frame(outerFrame, bg=self.theme['frame']['bg'])
-        parentFrame.grid(row=0, column=0, sticky='', padx=1, pady=1)
-
-        consoleOptions = ['tac', 'eng', 'sci', 'uni']
-        consoleTypes = ['Ship Tactical Console', 'Ship Engineering Console', 'Ship Science Console', 'Console']
-        if self.persistent['consoleSort'] == 'uets':
-            consoleOrder = [3,1,0,2]
-        elif self.persistent['consoleSort'] == 'utse':
-            consoleOrder = [3,0,2,1]
-        elif self.persistent['consoleSort'] == 'uest':
-            consoleOrder = [3,1,2,0]
-        else:
-            consoleOrder = [0,1,2,3]
-
-        row = 0
-        for i in consoleOrder:
-            optTitle = consoleOptions[i].title()
-            optFull = consoleTypes[i]
-            optBackend = 'ship{}Consoles'.format(optTitle)
-            optCount = self.backend[optBackend] if optBackend in self.backend else 0
-            if optCount:
-                self.label_build_block(parentFrame, optTitle+' Consoles', row, 2, 1, consoleOptions[i]+'Consoles', self.backend[optBackend], self.itemLabelCallback, [optFull, 'Pick '+optTitle+' Console', ''])
-                row += 1
-
-        if self.backend['shipHangars'] > 0:
-            self.label_build_block(parentFrame, "Hangars", 4, 0, 1, 'hangars', self.backend['shipHangars'], self.itemLabelCallback, ["Hangar Bay", "Pick Hangar Pet", ""])
-
-    def setupGroundGearFrame(self):
-        """Set up UI frame containing ship equipment"""
-        outerFrame = self.groundEquipmentFrame
-        outerFrame.grid_rowconfigure(0, weight=1, uniform='shiptraitFrameFullRowSpace')
-        outerFrame.grid_columnconfigure(0, weight=1, uniform='shiptraitFrameFullColSpace')
-        self.clearFrame(outerFrame)
-
-        parentFrame = Frame(outerFrame, bg=self.theme['frame']['bg'])
-        parentFrame.grid(row=0, column=0, sticky='', padx=1, pady=1)
-
-        self.label_build_block(parentFrame, "Kit Modules", 0, 0, 5, 'groundKitModules', 6 if self.build['eliteCaptain'] else 5, self.itemLabelCallback, ["Kit Module", "Pick Module", "", 'ground'])
-        self.label_build_block(parentFrame, "Kit Frame", 0, 5, 1, 'groundKit', 1, self.itemLabelCallback, ["Kit Frame", "Pick Kit", "", 'ground'])
-        self.label_build_block(parentFrame, "Armor", 1, 0, 1, 'groundArmor', 1, self.itemLabelCallback, ["Body Armor", "Pick Armor", "", 'ground'])
-        self.label_build_block(parentFrame, "EV Suit", 1, 1, 1, 'groundEV', 1, self.itemLabelCallback, ["EV Suit", "Pick EV Suit", "", 'ground'])
-        self.label_build_block(parentFrame, "Shield", 2, 0, 1, 'groundShield', 1, self.itemLabelCallback, ["Personal Shield", "Pick Shield (G)", "", 'ground'])
-        self.label_build_block(parentFrame, "Weapons", 3, 0, 2, 'groundWeapons' , 2, self.itemLabelCallback, ["Ground Weapon", "Pick Weapon (G)", "", 'ground'])
-        self.label_build_block(parentFrame, "Devices", 4, 0, 5, 'groundDevices', 5 if self.build['eliteCaptain'] else 4, self.itemLabelCallback, ["Ground Device", "Pick Device (G)", "", 'ground'])
-
-    def skillGetFieldNode(self, environment, skill_id, type='name'):
-        (rank, row, col) = skill_id
-        result = ''
-        if self.cache['skills'][environment]:
-            tree = self.cache['skills'][environment][rank] if environment == 'space' else self.cache['skills'][environment]
-            try:
-                result = tree[row]['nodes'][col][type]
-            except:
-                pass
-        self.logWriteSimple('get', 'skillnode', 5, [environment, rank if environment == 'space' else '', row, 'nodes', col, type, '=', result])
-        return result
-
-    def skillGetFieldSkill(self, environment, skill_id, type='name'):
-        result = ''
-        if len(skill_id) != 3:
-            return result
-        (rank, row, col) = skill_id
-        if rank is None:
-            environment = 'ground'
-
-        if self.cache['skills'][environment]:
-            tree = self.cache['skills'][environment][rank] if environment == 'space' else self.cache['skills'][environment]
-            try:
-                if type in tree[row]:
-                    result = tree[row][type]
-            except:
-                pass
-        self.logWriteSimple('get', 'skillfield', 5, [environment, rank, row, type, result])
-        return result
-
-    def setupSkillBuildFrames(self, environment=None):
-        if environment is None or environment == 'space':
-            parentFrame = self.skillSpaceBuildFrame
-            self.clearFrame(parentFrame)
-            self.setup_skill_tree_frame(parentFrame, 'space')
-            self.setup_skill_bonus_frame(parentFrame, 'space')
-
-        if environment is None or environment == 'ground':
-            parentFrame = self.skillGroundBuildFrame
-            self.clearFrame(parentFrame)
-            self.setup_skill_tree_frame(parentFrame, 'ground')
-            self.setup_skill_bonus_frame(parentFrame, 'ground')
-
-        # self.clearInfoboxFrame('skill')
-
-    def setup_skill_tree_frame(self, parentFrame, environment='space'):
-        #self.precacheSkills(environment)
-        if not self.cache['skills'][environment]:
-            return
-
-        frame = Frame(parentFrame, bg=self.theme['frame']['bg'])
-        frame.grid(row=0, column=0, sticky='ns', padx=1, pady=1)
-        parentFrame.grid_rowconfigure(0, weight=1, uniform='skillFrameFullRow'+environment)
-        parentFrame.grid_columnconfigure(0, weight=1, uniform='skillFrameFullCol'+environment)
-
-        rankRows = 8 if environment == 'ground' else 6
-        ranks = [None, None] if environment == 'ground' else self.cache['skills'][environment]
-        frame.grid_rowconfigure(0, weight=0, uniform='skillFrameRow'+environment)
-        for row in range(rankRows):
-            if environment == 'ground':
-                frame.grid_rowconfigure(row, weight=1, uniform='skillFrameRow' + environment)
-            else:
-                rowGroup = "0" if row == 0 else ''
-                frame.grid_rowconfigure((row * 2) + 1, weight=1, uniform='skillFrameRow' + environment + rowGroup)
-                frame.grid_rowconfigure((row * 2) + 2, weight=1, uniform='skillFrameRow' + environment + rowGroup)
-            rank = -1
-            for rankName in ranks:
-                rank += 1
-                if environment == 'ground':
-                    self.setup_skill_group_ground(frame, environment, rankName, row, rank)
-                else:
-                    self.setup_skill_group_space(frame, environment, rankName, row, rank)
-
-    def setup_skill_group_ground(self, frame, environment, rankName, row, rank):
-        rankColumns = 5
-
-        for col in range(rankColumns):
-            if row > 5:
-                continue
-            row_item = ((rank * 6) + row)
-            col_item = col
-            row_actual = (row + 1) if rank else row
-            col_actual = ((rank * rankColumns) + col)
-            split_row = self.skillGetFieldSkill(environment, (rankName, row_item, None), type='side')
-            sticky = ''
-            if split_row:
-                if col == 0:
-                    continue
-                col_item -= 1
-                if split_row == 'r':
-                    sticky = 's'
-                else:
-                    sticky = 'n'
-
-            skill_id = (rankName, row_item, col_item)
-
-            name = self.skillGetFieldNode(environment, skill_id)
-            # self.logWriteSimple('skill', 'ground', 2, [environment, rank, row_item, col_item, row_actual, col_actual, split_row, name])
-            self.setup_skill_button(frame, rank, skill_id, col_item, row_actual, col_actual, environment, sticky=sticky)
-
-    def setup_skill_group_space(self, frame, environment, rankName, row, rank):
-        rankColumns = 4
-        split_row = self.skillGetFieldSkill(environment, (rankName, row, None), type='linear')
-        if row == 0:
-            l = Label(frame, text=rankName.title().replace(' ', '\n'), bg=self.theme['entry_dark']['bg'], fg=self.theme['entry_dark']['fg'], font=self.theme['title2']['font_object'])
-            l.grid(row=row, column=rank*rankColumns, columnspan=3, sticky='s', pady=1)
-        for col in range(rankColumns):
-            rowspan = 2
-            sticky = sticky2 = ''
-            if split_row and col == 1:
-                rowspan = 1
-                sticky = 's'
-                sticky2 = 'n'
-            if split_row and col == 2: col = 3
-            rowspanMaster = 2
-            col_actual = ((rank * rankColumns) + col)
-            row_actual = (row * rowspanMaster) + 1
-            skill_id = (rankName, row, col)
-
-            self.setup_skill_button(frame, rank, skill_id, col, row_actual, col_actual, environment, rowspan=rowspan, sticky=sticky)
-            if split_row and col == 1:
-                row_actual = (row * rowspanMaster) + 2
-                skill_id = (rankName, row, col+1)
-                self.setup_skill_button(frame, rank, skill_id, col+1, row_actual, col_actual, environment, rowspan=rowspan, sticky=sticky2)
-
-    def setup_skill_button(self, frame, rank, skill_id, col, row_actual, col_actual, environment, rowspan=1, 
-                           sticky=''):
-        """
-        creates and configures a single skill button
-
-        Parameters:
-        - :param frame: parent frame of the new button
-        - :param rank: rank of the skill
-        - :param skill_id: tuple containing rank, row and column of skill (rank, row, col)
-        - :param col: the skills column (same as skill_id[2])
-        - :param row_actual: TODO
-        - :param col_actual: TODO
-        - :param environment: 'space' or 'ground'
-        - :param rowspan: rowspan value for creation of the button
-        - :param sticky: alignment of button inside its grid space
-        """
-        padxCanvas = (2,2)
-        padyCanvas = (3,0) if row_actual % 2 != 0 else (0, 3)
-        frame.grid_columnconfigure(col_actual, weight=2 if col == 3 else 1, uniform='skillFrameCol' + environment + str(rank))
-        name = self.skillGetFieldNode(environment, skill_id, type='name')
-
-        backendName = name
-        args = [skill_id, 'skill']
-        self.logWriteSimple('SkillButton', 'create', 5, [skill_id, environment, name])
-        if not environment in self.build['skilltree']: self.build['skilltree'][environment] = dict()
-
-        if name and col != 3:
-            imagename = self.skillGetFieldNode(environment, skill_id, type='image')
-            desc = self.skillGetFieldNode(environment, skill_id, type='desc')
-            callback = self.skillGroundLabelCallback if environment == 'ground' else self.skillLabelCallback
-
-            if not name in self.build['skilltree'][environment]:
-                self.build['skilltree'][environment][name] = False
-            
-            self.cache_skill_image(skill_id, imagename)
-
-            (image1, bg, relief) = self.get_theme_skill_icon(self.build['skilltree'][environment][name])
-
-            self.createButton(frame, 'skilltree', callback=callback, row=row_actual, rowspan=rowspan, column=col_actual, borderwidth=1, bg=bg, image0Name=imagename, image1=image1, sticky=sticky, relief=relief, padx=padxCanvas, pady=padyCanvas, args=args, name=name, tooltip=desc, anchor='center')
-        else:
-            self.createButton(frame, '', row=row_actual, rowspan=rowspan, column=col_actual, borderwidth=1, bg=self.theme['button']['bg'], image0=self.emptyImage, sticky='ns', padx=padxCanvas, pady=padyCanvas, args=args, name='blank', anchor='center')
-
-    def skill_next_ultimate_toolip(self, oldTooltip, career):
-        """returns the next tooltip option of the ultimate ability of the given career"""
-        ultimateNodeOptions = [list(self.cache['skills']['space_unlocks'][career][-1]['options'][i])[0] for i in range(3)]
-        if oldTooltip == '': return ultimateNodeOptions[0]
-        option_index = ultimateNodeOptions.index(oldTooltip)
-        if option_index == 2: nextTooltip = ultimateNodeOptions[0]
-        else: nextTooltip = ultimateNodeOptions[option_index+1]
-        return nextTooltip
-
-    def skill_get_bonus_unlocks(self, unlock_name, environment):
-        """returns the possible unlocks available on a specific bonus bar node
-        
-        Parameters:
-        - unlock_name: unique identifier of the bonus bar node; used as key in self.build
-        - environment: space / ground
-        
-        -> if requested node is not an ultimate node, a list is returned that contains the names of the available options
-        -> if requested node is an ultimate node, a list is returned that contains 3 items: 
-        a dict mapping the ultimate ability on its tooltip; a dict containing all 
-        ultimate options with their tooltips; a list containing the names of the ultimate options"""
-        # if requested bonus unlock is an ultimate node
-        if 'ultimate' in self.cache['skills'][environment+'_unlocks'][unlock_name[:-1]][int(unlock_name[-1:])] and self.cache['skills'][environment+'_unlocks'][unlock_name[:-1]][int(unlock_name[-1:])]['ultimate']:
-            current_unlock = self.cache['skills'][environment+'_unlocks'][unlock_name[:-1]][int(unlock_name[-1:])]
-            li = []
-            li.append(current_unlock['nodes'][0])
-            optionsdict = {}
-            for q in range(3): optionsdict.update(current_unlock['options'][q])
-            li.append(optionsdict)
-            li.append((list(current_unlock['options'][0])[0], list(current_unlock['options'][1])[0],list(current_unlock['options'][2])[0]))
-            return li
-        # if requested node is not an ultimate node
-        else:
-            return [unlock for unlock in self.cache['skills'][environment+'_unlocks'][unlock_name[:-1]][int(unlock_name[-1:])]['nodes']]
-
-    def skill_set_ultimate_item(self, key, environment, canvastuple):
-        """Sets Ultimate Ability for current number of skill points spent -- incuding displayed image, tooltip binding and saving to self.build
-        
-        Parameters:
-        - key: unique identifier of the button; used as key in self.build
-        - environment: space / ground
-        - canvastuple: tuple containing a reference to the respective button, 
-        an identifier for the first image on it and an identifier for the second image on it
-        
-        returns a tuple containing the respective ultimate abilities name and current tooltip"""
-
-        points_spend = self.backend['skillCount']['space'+key[:-1]].get()
-
-        # clears the node when it is not unlocked yet
-        if points_spend < 24:
-            canvastuple[0].itemconfig(canvastuple[1], image=self.emptyImage)
-            canvastuple[0].unbind('<Enter>')
-            canvastuple[0].unbind('<Leave>')
-            self.build['skilltree']['space_unlocks'][key[:-1]+'4'] = ''
-            self.auto_save_queue()
-            return ('','')
-
-        possibleUnlocks = self.skill_get_bonus_unlocks(key, environment)
-        clearname_key = list(possibleUnlocks[0])[0]
-        plainTooltip = [possibleUnlocks[0][clearname_key]+'<hr>']
-        currentOptions = [possibleUnlocks[2][0], possibleUnlocks[2][1], possibleUnlocks[2][2]]
-
-        # ultimate ability without ultimate options
-        if points_spend == 24:
-            tooltip = []
-            self.build['skilltree']['space_unlocks'][key] = clearname_key
-            self.build['skilltree']['space_unlocks'][key[:-1]+'_ultimate_options'] = ['','','']
-        # ultimate ability with a single ultimate option
-        elif points_spend == 25:
-            if key[:-1]+'_ultimate_options' in self.build['skilltree']['space_unlocks'] and not self.build['skilltree']['space_unlocks'][key[:-1]+'_ultimate_options'][0] == '':
-                currentOptions = self.build['skilltree']['space_unlocks'][key[:-1]+'_ultimate_options']
-            newOption = self.skill_next_ultimate_toolip(currentOptions[0], key[:-1])
-            self.build['skilltree']['space_unlocks'][key[:-1]+'_ultimate_options'] = [newOption,'','']
-            tooltip = [(''+newOption+'\n',possibleUnlocks[1][newOption])]
-        # ultimate ability with two ultimate options
-        elif points_spend == 26:
-            if key[:-1]+'_ultimate_options' in self.build['skilltree']['space_unlocks'] and not '' in self.build['skilltree']['space_unlocks'][key[:-1]+'_ultimate_options'][:-1]:
-                currentOptions = self.build['skilltree']['space_unlocks'][key[:-1]+'_ultimate_options']
-            newOption = self.skill_next_ultimate_toolip(currentOptions[1], key[:-1])
-            self.build['skilltree']['space_unlocks'][key[:-1]+'_ultimate_options'] = [currentOptions[1], newOption, ''] # to guarantee that every combination of two of the three options occurs once, this pattern is used: [a,b,'']->[b,c,'']->[c,a,'']->[a,b,''] (center value gets copied to first value, center value is shifted one forwards)
-            tooltip = [ (currentOptions[1], possibleUnlocks[1][currentOptions[1]]), (newOption, possibleUnlocks[1][newOption]) ]
-        # ultimate ability with all three ultimate options
-        elif points_spend > 26:
-            self.build['skilltree']['space_unlocks'][key[:-1]+'_ultimate_options'] = currentOptions
-            tooltip = [ (currentOptions[0], possibleUnlocks[1][currentOptions[0]]), (currentOptions[1], possibleUnlocks[1][currentOptions[1]]), (currentOptions[2], possibleUnlocks[1][currentOptions[2]]) ]
-
-        # setting up image and tooltip bind
-        canvastuple[0].itemconfig(canvastuple[1], image=self.cache['skillBonusImages'][key[:-1]])
-        tooltip_uuid = self.uuid_assign_for_tooltip()
-        canvastuple[0].bind('<Enter>', lambda e, tooltip_uuid=tooltip_uuid, item=clearname_key, group_key='skilltree', environment=environment, ptooltip=plainTooltip+tooltip: self.setupInfoboxFrameTooltipDraw(tooltip_uuid, item, group_key, environment, ptooltip))
-        canvastuple[0].bind('<Leave>', lambda e,tooltip_uuid=tooltip_uuid: self.setupInfoboxFrameLeave(tooltip_uuid))
-
-        return (clearname_key, plainTooltip+tooltip)
-
-
-    def bonus_item_callback(self, e, canvas, img, i, key, args):
-        """Callback function for bonus unlock buttons: switches between possible unlocks on the skill bonus bar
-        
-        Parameters:
-        - e: **unused** event object
-        - canvas: reference to the button that was clicked
-        - img: tuple containing identifiers for the possible two overlaying images on the button (canvas)
-        - i: **unused** sub key for self.build
-        - key: unique identifier of the button; used as key in self.build
-        - args: tuple containing 'skilltree' and the current environment (ground / space) """
-
-        # aborts when bonus node is not unlocked yet
-        if args[-1] == 'ground':
-            cond = self.cache['skills']['ground_unlocks']['Ground'][int(key[-1:])]['points_required'] > self.backend['skillCount']['groundSum'].get()
-            if cond:
-                return
-        else:
-            cond2 = self.cache['skills']['space_unlocks'][key[:-1]][int(key[-1:])]['points_required'] > self.backend['skillCount']['space'+key[:-1]].get()
-            if cond2:
-                return
-
-        possibleUnlocks = self.skill_get_bonus_unlocks(key, args[-1])
-        # if bonus node is an ultimate node
-        if isinstance(possibleUnlocks[-1], tuple):
-            title, tooltip = self.skill_set_ultimate_item(key, args[-1], (canvas, img[0], img[1]))
-            self.setupInfoboxFrame(title, 'skilltree', args[-1], tooltip, True)
-        # if bonus not is not an ultimate node
-        else:
-            if key in self.build['skilltree'][args[-1]+'_unlocks'] and self.build['skilltree'][args[-1]+'_unlocks'][key] == list(possibleUnlocks[0])[0]:
-                # change to arrow down
-                clearname_key = list(possibleUnlocks[1])[0]
-                plainTooltip = possibleUnlocks[1][clearname_key]
-                canvas.itemconfig(img[0], image=self.cache['skillBonusImages']['down'])
-                tooltip_uuid = self.uuid_assign_for_tooltip()
-                canvas.bind('<Enter>', lambda e, tooltip_uuid=tooltip_uuid, item=clearname_key, group_key='skilltree', environment=args[-1], tooltip=plainTooltip: self.setupInfoboxFrameTooltipDraw(tooltip_uuid, item, group_key, environment, tooltip))
-                canvas.bind('<Leave>', lambda e,tooltip_uuid=tooltip_uuid: self.setupInfoboxFrameLeave(tooltip_uuid))
-                self.build['skilltree'][args[-1]+'_unlocks'][key] = clearname_key
-                self.setupInfoboxFrame(clearname_key, 'skilltree', args[-1], plainTooltip)
-            else:
-                # change to arrow up
-                clearname_key = list(possibleUnlocks[0])[0]
-                plainTooltip = possibleUnlocks[0][clearname_key]
-                canvas.itemconfig(img[0], image=self.cache['skillBonusImages']['up'])
-                tooltip_uuid = self.uuid_assign_for_tooltip()
-                canvas.bind('<Enter>', lambda e, tooltip_uuid=tooltip_uuid, item=clearname_key, group_key='skilltree', environment=args[-1], tooltip=plainTooltip: self.setupInfoboxFrameTooltipDraw(tooltip_uuid, item, group_key, environment, tooltip))
-                canvas.bind('<Leave>', lambda e,tooltip_uuid=tooltip_uuid: self.setupInfoboxFrameLeave(tooltip_uuid))
-                self.build['skilltree'][args[-1]+'_unlocks'][key] = clearname_key
-                self.setupInfoboxFrame(clearname_key, 'skilltree', args[-1], plainTooltip)
-
-        self.auto_save_queue()
-
-    def setup_skill_bonus_frame(self, parentFrame, environment='space'):
-        """creates the skill bonus bars at the right side of the skill window
-        
-        Parameters:  
-        - parentFrame: frame that the bonus bars get inserted to (self.skillSpaceBuildFrame or self.skillGroundBuildFrame)
-        - environment: space or ground"""
-
-        if not self.cache['skills'][environment+'_unlocks']: return             # aborts when unlocks aren't cached
-
-        frame = Frame(parentFrame, bg=self.theme['entry_dark']['bg'])           # all bonus bars will be inserted in this frame
-        frame.grid(row=0, column=1, sticky='', padx=1, pady=1)
-
-        unlocks = self.cache['skills'][environment+'_unlocks']                  # creating dictioary shortcut
-
-        if environment == 'ground': self.backend['skillBonusBar']['ground'] = []
-
-        col = -1
-        for group in unlocks:                                                   # group distinguishes between the careers (Tactical, Science, Engineering) for space, for ground this just runs once
-
-            if group.startswith('_'):
-                continue
-            col += 2
-
-            if environment == 'space':
-                # setting up career image below the bonus bar
-                self.backend['skillBonusBar']['space'][group] = []
-                if group+'Icon' not in self.cache['skillBonusImages']:
-                    self.cache['skillBonusImages'][group+'Icon'] = self.fetchOrRequestImage(self.wikiImages+unlocks['_icons'][group], group+' Icon', 35, 35)
-                Label(frame, image=self.cache['skillBonusImages'][group+'Icon'], bg=self.theme['app']['fg']).grid(row=12,column=col,padx=10,pady=(10,0))
-            else:
-                if 'GroundIcon' not in self.cache['skillBonusImages']:
-                    self.cache['skillBonusImages']['GroundIcon'] = self.fetchOrRequestImage(self.wikiImages+'School_-_Ground_Weapons_Icon.png', 'GroundIcon', 35, 35)
-                Label(frame, image=self.cache['skillBonusImages']['GroundIcon'], bg=self.theme['app']['fg']).grid(row=12,column=col,padx=10,pady=(10,0))
-
-            # setting up visible counter below career image
-            skillCountLabel = Label(frame, text=0, fg=self.theme['entry']['bg'], bg=self.theme['entry']['fg'], font=self.font_tuple_merge('app', weight='bold'))
-            skillCountLabel.grid(row=13,column=col, pady=4, padx=10)
-            # add trace to the respective variable after deleting a possible duplicate trace
-            if environment == 'space':
-                if hasattr(self.backend['skillCount']['space'+group], 'trace_id'):
-                    self.backend['skillCount']['space'+group].trace_remove('write', self.backend['skillCount']['space'+group].trace_id)
-                self.backend['skillCount']['space'+group].trace_id = self.backend['skillCount']['space'+group].trace_add('write', lambda r1, r2, r3, label=skillCountLabel, env=environment, career=group: self.skill_count_label_update_callback(label, env, career))
-            else:
-                if hasattr(self.backend['skillCount']['groundSum'], 'trace_id'):
-                    self.backend['skillCount']['groundSum'].trace_remove('write', self.backend['skillCount']['groundSum'].trace_id)
-                self.backend['skillCount']['groundSum'].trace_id = self.backend['skillCount']['groundSum'].trace_add('write', lambda r1, r2, r3, label=skillCountLabel, env=environment, career=group: self.skill_count_label_update_callback(label, env, career))
-
-            # setting up the part of the bonus bar below the first unlock
-            current_points_required = 2 if group == 'Ground' else 5
-            bar_frame = Frame(frame, bg=self.theme['entry_dark']['bg'], highlightthickness=0)
-            bar_frame.grid(row=11, column=col, sticky='ns')
-            label_list = []
-            for current_row in range(current_points_required):
-                bar_fragment = Label(bar_frame, relief='flat', borderwidth=1, bg='red', highlightthickness=0.5,highlightbackground=self.theme['button_heavy']['bg'], font=self.font_tuple_merge('app', size=int(0.8*self.theme['app']['font']['size'])))
-                bar_fragment.configure(bg=self.theme['entry_dark']['bg'])
-                bar_fragment.grid(row=current_row, column=0, sticky='ns')
-                label_list.append(bar_fragment)
-            # [::-1] inverts the order of a list -- this is necessary because the fragments are inserted top-to-bottom, but need to be accessed bottom-to-top
-            if not group == 'Ground':
-                self.backend['skillBonusBar']['space'][group] += label_list[::-1]
-            else:
-                self.backend['skillBonusBar']['ground'] += label_list[::-1]
-
-            # insert bonus unlock buttons
-            row_total = len(unlocks[group])
-            for tier in range(row_total):
-
-                row_current = (row_total - tier) * 2
-                frame.grid_rowconfigure(row_current, weight=0)
-                build_key = '{}{}'.format(group, tier)
-                current_unlock_name = ''
-                image0 = self.emptyImage
-                current_tooltip = ''
-
-                # checks whether this unlock is already in our build
-                if environment+'_unlocks' in self.build['skilltree'] and \
-                    build_key in self.build['skilltree'][environment+'_unlocks']:
-                    current_unlock_name = self.build['skilltree'][environment+'_unlocks'][build_key]
-                    if environment == 'space':
-                        if not 'ultimate' in unlocks[group][tier]:
-                            if current_unlock_name == list(unlocks[group][tier]['nodes'][0])[0]:
-                                image0 = self.cache['skillBonusImages']['up']
-                                current_tooltip = unlocks[group][tier]['nodes'][0][current_unlock_name]
-                            elif current_unlock_name == list(unlocks[group][tier]['nodes'][1])[0]:
-                                image0 = self.cache['skillBonusImages']['down']
-                                current_tooltip = unlocks[group][tier]['nodes'][1][current_unlock_name]
-                    else:
-                        if current_unlock_name == list(unlocks['Ground'][tier]['nodes'][0])[0]:
-                            image0 = self.cache['skillBonusImages']['up']
-                            current_tooltip = unlocks[group][tier]['nodes'][0][current_unlock_name]
-                        elif current_unlock_name == list(unlocks['Ground'][tier]['nodes'][1])[0]:
-                            image0 = self.cache['skillBonusImages']['down']
-                            current_tooltip = unlocks[group][tier]['nodes'][1][current_unlock_name]
-
-                canvas, img0, img1 = self.createButton(frame, build_key, callback=self.bonus_item_callback, row=row_current, column=col, columnspan=2, name=current_unlock_name, sticky='n', tooltip=current_tooltip, args=['skilltree', environment], image0=image0)
-
-                # adds reference to created button (needed in self.skill_count_change_callback)
-                if environment == 'space':
-                    self.backend['skillBonusBarUnlocks']['space'][group][unlocks[group][tier]['points_required']] = (canvas, img0, img1)
-                elif environment == 'ground':
-                    self.backend['skillBonusBarUnlocks']['ground'][unlocks['Ground'][tier]['points_required']] = (canvas, img0, img1)
-
-                # inserts bonus bar inbetween the bonus unlock nodes
-                if row_current < (row_total * 2):
-                    bonus_bar_frame = Frame(frame, bg=self.theme['entry_dark']['bg'], highlightthickness=0)
-                    bonus_bar_frame.grid(row=row_current+1, column=col, sticky='ns')
-                    label_list = []
-                    # inserts as many bonus bar fragments as points are needed between this and the next unlock
-                    for steps in range(unlocks[group][tier]['points_required']-current_points_required):
-                        bar_fragment = Label(bonus_bar_frame, relief='flat', borderwidth=1, bg='red', highlightthickness=0.5,highlightbackground=self.theme['button_heavy']['bg'], font=self.font_tuple_merge('app', size=int(0.8*self.theme['app']['font']['size'])))
-                        bar_fragment.configure(bg=self.theme['entry_dark']['bg'])
-                        bar_fragment.grid(row=steps, column=0, sticky='ns')
-                        label_list.append(bar_fragment)
-                    # [::-1] inverts the order of a list -- this is necessary because the fragments are inserted top-to-bottom, but need to be accessed bottom-to-top
-                    if not group == 'Ground':
-                        self.backend['skillBonusBar']['space'][group] += label_list[::-1]
-                    else:
-                        self.backend['skillBonusBar']['ground'] += label_list[::-1]
-
-                    current_points_required = unlocks[group][tier]['points_required']
-
-        self.update_skill_count(environment)
-
-
-
-    def setupSpaceTraitFrame(self):
-        """Set up UI frame containing traits"""
-        outerFrame = self.shipTraitFrame
-        outerFrame.grid_rowconfigure(0, weight=1, uniform='shiptraitFrameFullRowSpace')
-        outerFrame.grid_columnconfigure(0, weight=1, uniform='shiptraitFrameFullColSpace')
-        self.clearFrame(outerFrame)
-
-        parentFrame = Frame(outerFrame, bg=self.theme['frame']['bg'])
-        parentFrame.grid(row=0, column=0, sticky='', padx=1, pady=1)
-
-        traitEliteCaptain = 1 if self.build['eliteCaptain'] else 0
-        traitAlien = 1 if 'Alien' in self.backend['species'].get() else 0
-        if '-X2' in self.backend['tier'].get():
-            x_traits = 2
-        elif '-X' in self.backend['tier'].get():
-            x_traits = 1
-        else:
-            x_traits = 0
-        self.label_build_block(parentFrame, "Personal", 0, 0, 1, 'personalSpaceTrait', 6 if traitEliteCaptain else 5, self.trait_label_callback, [False, False, False, "space"], cmenu=False)
-        self.label_build_block(parentFrame, "Personal", 1, 0, 1, 'personalSpaceTrait2', 5, self.trait_label_callback, [False, False, False, "space"], 1 if not traitAlien else 0, cmenu=False)
-        self.label_build_block(parentFrame, "Starship", 2, 0, 1, 'starshipTrait', 5+x_traits, self.trait_label_callback, [False, False, True, "space"], cmenu=False)
-        self.label_build_block(parentFrame, "SpaceRep", 3, 0, 1, 'spaceRepTrait', 5, self.trait_label_callback, [True, False, False, "space"], cmenu=False)
-        self.label_build_block(parentFrame, "Active", 4, 0, 1, 'activeRepTrait', 5, self.trait_label_callback, [True, True, False, "space"], cmenu=False)
-
-    def setupGroundTraitFrame(self):
-        """Set up UI frame containing traits"""
-        outerFrame = self.groundTraitFrame
-        outerFrame.grid_rowconfigure(0, weight=1, uniform='shiptraitFrameFullRowSpace')
-        outerFrame.grid_columnconfigure(0, weight=1, uniform='shiptraitFrameFullColSpace')
-        self.clearFrame(outerFrame)
-
-        parentFrame = Frame(outerFrame, bg=self.theme['frame']['bg'])
-        parentFrame.grid(row=0, column=0, sticky='', padx=1, pady=1)
-
-        traitEliteCaptain = 1 if self.build['eliteCaptain'] else 0
-        traitAlien = 1 if 'Alien' in self.backend['species'].get() else 0
-        self.label_build_block(parentFrame, "Personal", 0, 0, 1, 'personalGroundTrait', 6 if traitEliteCaptain else 5, self.trait_label_callback, [False, False, False, "ground"], cmenu=False)
-        self.label_build_block(parentFrame, "Personal", 1, 0, 1, 'personalGroundTrait2', 5, self.trait_label_callback, [False, False, False, "ground"], 1 if not traitAlien else 0, cmenu=False)
-        self.label_build_block(parentFrame, "GroundRep", 3, 0, 1, 'groundRepTrait', 5, self.trait_label_callback, [True, False, False, "ground"], cmenu=False)
-        self.label_build_block(parentFrame, "Active", 4, 0, 1, 'groundActiveRepTrait', 5, self.trait_label_callback, [True, True, False, "ground"], cmenu=False)
-
-    def resetShipSettings(self):
-        if not self.persistent['keepTemplateOnShipChange']:
-            self.build['playerShipName'] = ''
-            self.copyBuildToBackend('playerShipName')
-            self.build['playerShipDesc'] = ''
-            self.resetBuildFrames(types=['space'])
-
-    def sortedBoffs2(self, ranks, specs, spec2s, environment, i):
-        if environment == 'space' and self.persistent['boffSort2'] == 'ranks':
-            subSort = ranks[i]
-        elif environment == 'space' and self.persistent['boffSort2'] == 'spec':
-            subSort = specs[i]
-        elif environment == 'space' and self.persistent['boffSort2'] == 'spec2':
-            subSort = spec2s[i] if spec2s else 'z' #sort empties downwards
-        else:
-            subSort = i
-
-        return subSort
-
-    def sortedBoffs(self, ranks, specs, spec2s, environment):
-        rangeRanks = range(len(ranks))
-        if environment == 'space' and self.persistent['boffSort'] == 'ranks':
-            sortedRange = sorted(rangeRanks, reverse=True, key=lambda i,ranks=ranks,specs=specs,spec2s=spec2s: ( ranks[i], self.sortedBoffs2(ranks, specs, spec2s, environment, i)))
-        elif environment == 'space' and self.persistent['boffSort'] == 'spec':
-            sortedRange = sorted(rangeRanks, reverse=True, key=lambda i,ranks=ranks,specs=specs,spec2s=spec2s: ( specs[i], self.sortedBoffs2(ranks, specs, spec2s, environment, i)))
-        elif environment == 'space' and self.persistent['boffSort'] == 'spec2':
-            sortedRange = sorted(rangeRanks, reverse=True, key=lambda i,ranks=ranks,specs=specs,spec2s=spec2s: ( 1 if len(spec2s[i]) else 0, self.sortedBoffs2(ranks, specs, spec2s, environment, i)))
-        else:
-            sortedRange = rangeRanks
-
-        return sortedRange
-
-    def setupBoffFrame(self, environment='space', ship=None):
-        """Set up UI frame containing boff skills"""
-        self.precacheReputations()
-        if ship is None: ship = self.shipTemplate
-
-        outerFrame = self.groundBoffFrame if environment == 'ground' else self.shipBoffFrame
-        outerFrame.grid_rowconfigure(0, weight=1, uniform='shiptraitFrameFullRowSpace')
-        outerFrame.grid_columnconfigure(0, weight=1, uniform='shiptraitFrameFullColSpace')
-        self.clearFrame(outerFrame)
-
-        parentFrame = Frame(outerFrame, bg=self.theme['frame']['bg'])
-        parentFrame.grid(row=0, column=0, sticky='', padx=1, pady=1)
-
-        seats = 6 if environment == 'space' else 4
-        if not environment in self.build['boffseats']: self.build['boffseats'][environment] = [None] * seats
-        if not environment+'_spec' in self.build['boffseats']: self.build['boffseats'][environment+'_spec'] = [None] * seats
-
-        if environment == 'ground':
-            boffs = ['Tactical'] * seats
-            boffranks = [4] * seats
-            boffsspecs = [''] * seats
-            boffspecs = [''] * seats
-        else:
-            if ship is None or not 'boffs' in ship: return
-            else: boffs = ship['boffs']
-            seats = len(boffs)
-            boffranks = [4] * seats
-            boffsspecs = [''] * seats
-            boffspecs = [''] * seats
-            for i in range(len(boffs)):
-                boffranks[i] = 3 if "Lieutenant Commander" in boffs[i] else 2 if "Lieutenant" in boffs[i] else 4 if "Commander" in boffs[i] else 1
-                for s in self.cache['specsPrimary']:
-                    if '-'+s in boffs[i]:
-                        boffsspecs[i] = s
-                        break
-                boffspecs[i] = self.boffTitleToCareer(boffs[i].replace('Lieutenant', '').replace('Commander', '').replace('Ensign', '').strip())
-
-
-        for i in self.sortedBoffs(boffranks, boffspecs, boffsspecs, environment):
-            boff = boffs[i]
-            boffSan = environment+'Boff_' + str(i)  # boffSan identifies the respective boff station as first level key in self.build['boffseats']
-
-            if environment == 'ground':
-                rank = seats
-                spec = boff
-                sspec = None
-            else:
-                rank = boffranks[i]
-                spec = boffspecs[i]
-                sspec = boffsspecs[i]
-
-                if spec == 'Tactical' and rank == 3 and 'Science Destroyer' in self.build['ship']: #sci destroyers get tac mode turning lt cmdr to cmdr
-                    rank = 4
-
-            bFrame = Frame(parentFrame, width=120, height=80, bg=self.theme['frame']['bg'])
-            bFrame.pack(fill=BOTH, expand=True)
-            bSubFrame0 = Frame(bFrame, bg=self.theme['frame']['bg'])
-            bSubFrame0.pack(fill=BOTH, pady=(2,0))
-
-            #self.backend['images'][boffSan] = [None] * rank
-
-            # does nothing, it's original purpose should be covered in universalSeatUpdateCallback()
-            """if spec != 'Universal' and spec != self.build['boffseats'][environment][i]:
-                #wipe skills of the changed spec here, keep the secondary spec
-                # self.build['boffs'][boffSan] = [None] * rank
-                pass"""
-
-            if environment == 'space' and spec != 'Universal':
-                self.build['boffseats'][environment][i] = spec
-                self.build['boffseats'][environment+'_spec'][i] = sspec
-            else:
-                if self.build['boffseats'][environment][i] is None:
-                    self.build['boffseats'][environment][i] = 'Science'
-                if self.build['boffseats'][environment+"_spec"][i] is None:
-                    self.build['boffseats'][environment+"_spec"][i] = sspec
-
-            v = StringVar(self.window, value=self.build['boffseats'][environment][i])
-            v2 = StringVar(self.window, value=self.build['boffseats'][environment+'_spec'][i])
-
-            if environment == 'space' and spec != 'Universal':
-                specLabel0 = Label(bSubFrame0, text=spec)
-            else:
-                specLabel0 = OptionMenu(bSubFrame0, v, 'Tactical', 'Engineering', 'Science')
-                specLabel0.configure(pady=2)
-            specLabel0.configure(bg=self.theme['entry_dark']['bg'], fg=self.theme['entry_dark']['fg'], highlightthickness=0)
-            specLabel0.pack(side='left')
-
-            if environment == 'ground' or (sspec is not None and sspec != ''):
-                if environment == 'ground':
-                    specLabel1 = OptionMenu(bSubFrame0, v2, *['']+sorted(self.cache['specsGroundBoff']))
-                    specLabel1.configure(pady=2)
-                else:
-                    specLabel1 = Label(bSubFrame0, text='/  '+sspec)
-                specLabel1.configure(bg=self.theme['entry_dark']['bg'], fg=self.theme['entry_dark']['fg'], highlightthickness=0)
-                specLabel1.pack(side='left')
-
-            bSubFrame1 = Frame(bFrame, bg=self.theme['frame']['bg'])
-            bSubFrame1.pack(fill=BOTH)
-
-            if boffSan in self.build['boffs']:
-                boffExistingLen = len(self.build['boffs'][boffSan])
-                changeCount = rank - boffExistingLen
-                if boffExistingLen < rank:
-                    for add in range(changeCount):
-                        self.build['boffs'][boffSan].append(None)
-                elif boffExistingLen > rank:
-                    self.build['boffs'][boffSan] = self.build['boffs'][boffSan][slice(rank)]
-
-                if rank != len(self.build['boffs'][boffSan]):
-                    self.logWrite('--- {} {}{}{}->{}{}{}'.format('boff seat change error: ', boffExistingLen, '+' if changeCount > 0 else '', changeCount, rank, '!=' , str(len(self.build['boffs'][boffSan]))), 1)
-            else:
-                self.build['boffs'][boffSan] = [None]*rank
-
-            for j in range(rank):
-                c_ability = self.build['boffs'][boffSan][j]
-                spec = self.build['boffseats'][environment][i]
-                sspec = self.build['boffseats'][environment+'_spec'][i]
-                if boffSan in self.build['boffs'] and c_ability is not None:
-                    #image=self.imageFromInfoboxName(c_ability, faction = 1)
-                    #self.backend['images'][boffSan][j] = image
-                    
-                    if c_ability in self.cache['boffAbilitiesWithImages'][environment][spec][j+1].keys():
-                        image = self.cache['boffAbilitiesWithImages'][environment][spec][j+1][c_ability]
-                    elif sspec != '' and sspec is not None and c_ability in self.cache['boffAbilitiesWithImages'][environment][sspec][j+1].keys():
-                        image = self.cache['boffAbilitiesWithImages'][environment][sspec][j+1][c_ability]
-                    else:
-                        image = self.emptyImage
-                        self.logWriteSimple('setupBoffFrame', 'Boff ability missing image', 1, [environment, boffSan, c_ability])
-                else:
-                    image=self.emptyImage
-                    #self.build['boffs'][boffSan] = [None] * rank
-
-                args = [v, v2, i, environment]
-                canvas, img0, img1 = self.createButton(bSubFrame1, key=boffSan, row=1, column=j, groupKey='boffs', i=j, callback=self.boff_label_callback, args=args, faction=True, suffix=False, image0=image)
-
-                # adds traces so universal boff stations are properly updated when selected profession or specialization is changed
-                v.trace_add("write", lambda e1, e2, e3,  pcanvas = canvas, images = (img0, img1), index = j, index2 = i, pkey = boffSan, var=v, env = environment: self.universalSeatUpdateCallback(pcanvas, images, index, index2, pkey, var, env) )
-                v2.trace_add("write", lambda e1, e2, e3,  pcanvas = canvas, images = (img0, img1), index = j, index2 = i, pkey = boffSan, var = v2, env = environment+'_spec': self.universalSeatUpdateCallback(pcanvas, images, index, index2, pkey, var, env) )
-
-    def setupSpaceBuildFrames(self):
-        """Set up all relevant space build frames"""
-        self.build['tier'] = self.backend['tier'].get()
-        if self.backend['shipHtml'] is not None or self.persistent['keepTemplateOnShipClear']:
-            self.setupDoffFrame(self.shipDoffFrame)
-            self.setupShipGearFrame(self.backend['shipHtml'])
-            self.setupBoffFrame('space', self.backend['shipHtml'])
-            self.setupSpaceTraitFrame()
-        else:
-            try:
-                for fr in [self.shipEquipmentFrame, self.shipConsoleFrame, self.shipBoffFrame, self.shipTierFrame, self.shipDoffFrame, self.shipTraitFrame]:
-                    self.clearFrame(fr)
-            except AttributeError:
-                pass
-
-        self.clearInfoboxFrame('space')
-        self.requestWindowUpdate('force')
-
-    def setupGroundBuildFrames(self):
-        """Set up all relevant build frames"""
-        self.build['tier'] = self.backend['tier'].get()
-        self.setupDoffFrame(self.groundDoffFrame)
-        self.setupGroundGearFrame()
-        self.setupBoffFrame('ground')
-        self.setupGroundTraitFrame()
-        self.clearInfoboxFrame('ground')
-
-    def setupModFrame(self, frame, rarity, item_var):
-        """Set up modifier frame in equipment picker and stores the changed rarity
-        
-        Parameters:
-        - :param frame: frame housing the menus
-        - :param rarity: current rarity; determines number of mods
-        - :param item_var: current item"""
-        
-        # store current rarity
-        item_var['rarity'] = rarity
-
-        self.precacheModifiers()
-        self.clearFrame(frame)
-
-        # adjust number of available mods
-        n = self.mods_per_rarity[rarity]
-        if n == 0:
-            Label(frame, height=1, background=self.theme['app']['fg']).grid(row=0, column=0, pady=(3,0))
-        if 'modifiers' in item_var:
-            if len(item_var['modifiers']) < n:
-                item_var['modifiers'] += [''] * (n - len(item_var['modifiers']))
-            elif len(item_var['modifiers']) > n:
-                item_var['modifiers'] = item_var['modifiers'][:n]
-        else:
-            item_var['modifiers'] = [''] * n
-
-        # set up and mount mod option menus including traces
-        mods = sorted(self.cache['modifiers'])
-        if not '' in mods:
-            mods = [''] + mods
-        for i in range(n):
-            v = StringVar(value=item_var['modifiers'][i] if 'modifiers' in item_var else '')
-            d = FilteredCombobox(frame, textvariable=v, values=mods)
-            d.bind('<<ComboboxSelected>>', lambda e, index=i, variable=v:
-                self.setListIndex(item_var['modifiers'], index, variable.get()))
-            px = (0, 1) if i == 0 else (1, 0) if i == n-1 else 1
-            d.grid(row=0, column=i, sticky='nsew', padx=px, pady=(4,0))
-            frame.grid_columnconfigure(i, weight=1, uniform='setupModFrame')
-            """
-            v = StringVar(value=item_var['modifiers'][i] if 'modifiers' in item_var else '')
-            v.trace_add('write', lambda v0,v1,v2,i=i,itemVar=item_var,v=v:
-                    self.setListIndex(item_var['modifiers'],i,v.get()))
-            o = OptionMenu(frame, v, v.get(), *mods)
-            o.configure(bg=self.theme['entry_dark']['bg'], fg=self.theme['entry_dark']['fg'], 
-                highlightthickness=0)
-            px = (0, 1) if i == 0 else (1, 0) if i == n-1 else 1
-            o.grid(row=0, column=i, sticky='nsew', padx=px, pady=(4,0))
-            frame.grid_columnconfigure(i, weight=1, uniform='setupModFrame')
-            """
-
-    def getURL(self, name):
-        return self.wikihttp + name
-
-    def clearInfoboxFrame(self, environment):
-        """Empty the tooltip"""
-        self.setupInfoboxFrameTooltipDraw(None, self.getEmptyItem(), '', environment)
-
-    def setupInfoboxFrameTooltipDraw(self, ui_key, item, key, environment='space', tooltip=None):
-        """Tooltip mouse-enter -- initiate the delayed call"""
-        self.logWriteSimple('Tooltip', 'enter', 4, [ui_key, item, key, environment, tooltip])
-        if ui_key:
-            self.tooltip_tracking[ui_key] = True
-            #self.setupInfoboxFrameMaster(ui_key, item, key, environment, tooltip)
-            self.window.after(self.persistent['tooltipDelay'], lambda item=item, key=key, environment=environment, tooltip=tooltip: self.setupInfoboxFrameMaster(ui_key, item, key, environment, tooltip))
-        else:
-            # No ui_key is instant tooltip update
-            self.setupInfoboxFrameMaster(None, item, key, environment, tooltip)
-
-    def setupInfoboxFrameMaster(self, ui_key, item, key, environment, tooltip):
-        """Actually draw the tooltip if ui_key is None or still true"""
-        if ('X' in self.tooltip_tracking and self.tooltip_tracking['X']) or\
-                ('hold' in self.tooltip_tracking and self.tooltip_tracking['hold']):
-            self.logWriteSimple('tooltip', 'IGNORED', 4)
-            # Would it be good to re-initiate a .after call?
-            return
-        if ui_key is None or (ui_key in self.tooltip_tracking and self.tooltip_tracking[ui_key]):
-            self.tooltip_tracking[ui_key] = False
-            self.tooltip_tracking['hold'] = True
-            if not self.persistent['useAlternateTooltip']:
-                self.setupInfoboxFrame(item, key, environment, tooltip)
-            else:
-                self.setupInfoboxFrameStatic(item, key, environment, tooltip)
-            self.tooltip_tracking['hold'] = False
-
-    def setupInfoboxFrameLeave(self, ui_key):
-        """Tooltip mouse-exit -- deactivate any pending tooltip"""
-        #self.logWriteSimple('Tooltip', 'exit', 2, [ui_key])
-        self.tooltip_tracking[ui_key] = False
-
-    def getDisplayedTextHeight(self, width, pString: str, pfamily, psize, pweight, identifier=""):
-        """{ Call as self.getDH(Parameters) }
-        Returns the height that the text inside the Widget occupies. Value is given in lines (This number may be higher than the actual number of lines to compensate
-        for different heights of different fonts), returns -1 if text is empty; Parameters: width: Width of the text widget; pString: Text to be measured; pfamily: Font Family of the inserted text; psize: Font size of the
-        inserted Text; pweight: Font weight of the inserted text; identifier: identifier to adjust height for special cases [may be left empty]"""
-        if pString != "" and pString is not None:
-            lines = 1
-            lin = pString.split("\n")
-            while lin[-1] == "" or lin[-1] is None: del lin[-1]
-            for i in range(0, len(lin)):
-                if not lin[i] == "":
-                    words = lin[i].split(" ")
-                    while words[-1] =="": del words[-1]
-                    while " " in words: words.remove(" ")
-                    while ""  in words: words.remove("")
-                    currentlength = 0.0
-                    for content in words:
-                        currentlength = currentlength + font.Font(family=pfamily, size=psize, weight=pweight).measure(content)
-                        if currentlength > width:
-                            lines = lines+1
-                            currentlength = font.Font(family=pfamily, size=psize, weight=pweight).measure(content)
-                        if currentlength + font.Font(family=pfamily, size=psize, weight=pweight).measure(" ") >= width:
-                            lines = lines+1
-                            currentlength=0
-                        else:
-                            currentlength = currentlength + font.Font(family=pfamily, size=psize, weight=pweight).measure(" ")
-                lines = lines+1
-            lines = lines-1
-            hgt=1
-            if identifier == "equipmenthead":                                             #This structure compensates for the different height of different text size
-                if lines==1:                                                              #If a text format has no respective if statement, the functions returns 1. For Equipment field "Head" there is no if statement, because I never saw more than 1 line
-                    hgt=2.5
-                elif lines==2:
-                    hgt=3.5
-                elif lines ==3:
-                    hgt=5.5
-                else:
-                    hgt=lines+2.5
-            elif identifier == "traithead":
-                if lines == 3:
-                    hgt = 3.5
-                elif lines == 4:
-                    hgt = 5
-                else:
-                    hgt = lines
-            elif identifier == "personaltrait":
-                hgt = lines+1
-            elif identifier == "boff":
-                hgt = lines+1
-            elif identifier == "skill":
-                if lines == 1:
-                    hgt = 3.5
-                elif lines == 2:
-                    hgt = 5.5
-            elif identifier == "":
-                hgt=lines
-            return hgt
-        else:
-            return -1
-
-
-    getDH = getDisplayedTextHeight
-
-    def compensateInfoboxString(self, text):
-        """
-        Performs various replacements to clean up the infobox text and make it ready for displaying.
-
-        Parameters:
-        - :param text: text to clean up
-        """        
-        # html replacements
-        text = self.deWikify(text, leaveHTML=True)
-        text = text.replace('<p>','')
-        text = text.replace('<br>\n', '\n')
-        text = text.replace('<br/>\n', '\n')
-        text = text.replace('<br />\n', '\n')
-        text = text.replace('<br>', '\n')
-        text = text.replace('<br/>', '\n')
-        text = text.replace('<br />', '\n')
-        text = text.replace('<hr/>', '\n––––––––––––––––––––––––––––––\n')
-        text = text.replace('<hr>', '\n––––––––––––––––––––––––––––––\n')
-        text = text.replace('<hr />', '\n––––––––––––––––––––––––––––––\n')
-        text = text.replace('<li> ', '\n*')
-        text = text.replace(' <li>', '\n*')
-        text = text.replace('<li>', '\n*')
-        text = text.replace('</li>', '')
-        text = text.replace('<ul>', '')
-        text = text.replace('</ul>', '')
-        text = text.replace('<small>', '')
-        text = text.replace('</small>', '')
-        text = text.replace('<sub>', '')
-        text = text.replace('</sub>', '')
-        text = text.replace('<sup>', '')
-        text = text.replace('</sup>', '')
-
-        # aligns bullet list declarations
-        text = text.replace(' *', '*')
-        text = text.replace('**', ':*')
-
-        # replaces <font> tags
-        color = list()
-        t=text
-        while '<font color=' in t:
-            if len(color) > 0:
-                color.append(text.find('<font color=', color[-1]+7))
-                color.append(text.find('</font>', color[-1]))
-            else:
-                color.append(text.find('<font color='))
-                color.append(text.find('</font>'))
-            t = t[color[-1]:]
-        while len(color)>0:
-            try:
-                text = text[:color[-1]]+text[color[-1]+7:]
-            except IndexError:
-                text = text[:color[-1]]
-            try:
-                text = text[:color[-2]]+text[text.find('>', color[-2])+1:]
-            except IndexError:
-                text = text[:color[-2]]
-            try:
-                del color[-1]
-                del color[-1]
-            except IndexError:
-                pass
-        
-        # removing some weird Star Trek LD reference that breaks the infobox
-        reference = (r'* Starfleet Error Code: ##INVALID_CODE ERR PARSING @╣v◙5##@╣v◙5##464Y15┴¢ª┴é@@@δ↓LÑm'
-                     r'????###├x6zα┘▄9N464Y15┴¢ª┴é@@@δ↓LÑm????###├x6zα┘▄9N@justδ↓LaÑm???seat?##6strappedzα┘▄'
-                     r'to anN464impulse enginem????###├x6zα┘▄9N@δ↓##464Y1i5┴¢ªchoose┴é@@meδ↓LÑm????###├x6zα┘▄'
-                     r'9N464Y15┴¢ª┴é@@@δ↓LÑmbeautiful????###├flowerx??##6zα┘▄9N433774LÑm????###├x6zα┘▄9N@δ↓#'
-                      '#464Y15┴¢ª┴é@@@δ↓LÑm????###├x6\n: ??##6#├x6zα┘▄9N@δ↓##464Y15┴¢ª┴é@@@δ↓LÑm????###├x6I '
-                     r'WILL BURNY15┴¢??  ??##6zα┘▄9N464LÑm????###├x6zα┘▄9N@δ↓##464Y15┴¢??###├x6YOUR HEARTÑm??'
-                     r"??##  429Y15┴¢ª┴é@@@δ↓LÑm????###├x6IN A FIRE↓##433*''sic''*")
-        if reference in text:
-            text = text.replace(reference, '')
-        
-        return text
-
-    def formatted_insert(self, ptext: str, pfamily, psize, pweight):
-        """
-        Inserts text into text widget and formats it according to inline formatting tokens.
-        Does not support nested formatting tags.
-        - called on Tkinter Text widget -> example_text_widget.formatted_insert(parameters)
-
-        Parameters:
-        - :param ptext: str -> text to be inserted; can make use of following inline formatting tokens:
-            - '''''[text]''''' (text surrounded by five apostrophes) -> bold and italic
-            - '''[text]''' (text surrounded by three apostrophes) -> bold
-            - ''[text]'' (text surrounded by two apostrophes) -> italic
-            - <b>[text]</b> -> bold
-            - <u>[text]</u> -> underlined
-        - :param pfamily: -> font options
-        - :param psize: -> font options
-        - :param pweight: -> font options
-        """
-        # !!! self is an object of class tk.Text inside this function !!!
-
-        # no formatting tokens found
-        if not "''" in ptext and not "<" in ptext:
-            self.insert(END, ptext)
-            return
-
-        # removes first two entries from a list and reduces the numbers in the remaining entries by index
-        # used to compensate index displacements resulting from removing text from the beginning of the string
-        def subtr(li: list, index, delete = False):
-            if len(li) >= 2:
-                if delete:
-                    del li[0]
-                    del li[0]
-                for element in range(0, len(li)):
-                    li[element] = li[element]-index
-                return li
-            else:
-                return list()
-            
-
-        # working copy of ptext; inside this formatting tokens will be one by one replaced with pipes to 
-        # retain indices while preventing one token to be marked twice
-        t = ptext 
-
-        # identifies occurrences of the five-apostrophe formatting token
-        bolditalic = list()
-        while "'''''" in t:
-            if len(bolditalic) > 0:
-                bolditalic.append(ptext.find("'''''", bolditalic[-1]+5))
-            else:
-                bolditalic.append(ptext.find("'''''"))
-            t = ptext[bolditalic[-1]+5:]
-        t = ptext.replace("'''''", "|||||")
-
-        # identifies occurrences of the three-apostrophe formatting token
-        bold = list()
-        while "'''" in t:
-            if len(bold) > 0:
-                bold.append(ptext.replace("'''''", "|||||").find("'''", bold[-1]+3))
-            else:
-                bold.append(ptext.replace("'''''", "|||||").find("'''"))
-            t = ptext[bold[-1]+3:].replace("'''''","|||||")
-        t = ptext.replace("'''''", "|||||").replace("'''","|||")
-
-        # identifies occurrences of the two-apostrophe formatting token
-        italic = list()
-        while "''" in t:
-            if len(italic) > 0:
-                italic.append(ptext.replace("'''''", "|||||").replace("'''", "|||").find("''", italic[-1]+2))
-            else:
-                italic.append(ptext.replace("'''''", "|||||").replace("'''", "|||").find("''"))
-            t = ptext[italic[-1]+2:].replace("'''''","|||||").replace("'''","|||")
-        
-        # identifies occurrences of the <b> formatting token
-        bold2 = list()
-        t = ptext
-        while "<b>" in t:
-            if len(bold2) > 0:
-                bold2.append(ptext.find("<b>", bold2[-1]+4))
-                bold2.append(ptext.find("</b>", bold2[-1]))
-            else:
-                bold2.append(ptext.find("<b>"))
-                bold2.append(ptext.find("</b>"))
-            t = ptext[bold2[-1]+4:]
-
-        # identifies occurrences of the <u> formatting token
-        underlined = list()
-        t = ptext
-        while "<u>" in t:
-            if len(underlined) > 0:
-                underlined.append(ptext.find("<u>", underlined[-1]+4))
-                underlined.append(ptext.find("</u>", underlined[-1]))
-            else:
-                underlined.append(ptext.find("<u>"))
-                underlined.append(ptext.find("</u>"))
-            t = ptext[underlined[-1]+4:]
-
-        # summarizes and sorts formatting tokens
-        l = bolditalic + bold + italic + bold2 + underlined
-        l.sort()
-
-        # configures font options
-        self.tag_configure('bolditalic', font=(pfamily, psize, "bold", "italic"))
-        self.tag_configure('bold', font=(pfamily, psize, "bold"))
-        self.tag_configure('italic', font=(pfamily, psize, pweight, "italic"))
-        self.tag_configure('underlined', underline=True, font=(pfamily, psize, pweight))
-
-        if len(l) > 0:
-            passtext = ptext
-
-            # empties list l and text passtext while inserting the text into the frame
-            while len(l)>0:
-                i1 = l[0]
-                i2: int
-                
-                # inserts bold and italic text
-                if len(bolditalic) > 0 and i1 == bolditalic[0]:
-                    if not l[1] == bolditalic[1]:
-                        # aborts if nested formatting is detected
-                        self.insert(END, passtext)
-                        self.logWriteSimple('tk.Text.formatted_insert', 
-                                'Nested inline formatting tokens are not supported!')
-                        return
-
-                    i2 = bolditalic[1]
-                    self.insert(END, passtext[:i1])
-                    self.insert(END, passtext[i1+5:i2], "bolditalic")
-                    passtext = passtext[i2+5:]
-                    l = subtr(l, i2+5, True)
-                    bolditalic = subtr(bolditalic, i2+5, True)
-                    bold = subtr(bold, i2+5)
-                    italic = subtr(italic, i2+5)
-                    bold2 = subtr(bold2, i2+5)
-                    underlined = subtr(underlined, i2+5)
-
-                # inserts bold text (apostrophe formatting)
-                elif len(bold) > 0 and i1 == bold[0]:
-                    if not l[1] == bold[1]:
-                        # aborts if nested formatting is detected
-                        self.insert(END, passtext)
-                        self.logWriteSimple('tk.Text.formatted_insert', 
-                                'Nested inline formatting tokens are not supported!')
-                        return
-
-                    i2 = bold[1]
-                    self.insert(END, passtext[:i1])
-                    self.insert(END, passtext[i1+3:i2], "bold")
-                    passtext = passtext[i2+3:]
-                    l = subtr(l, i2+3, True)
-                    bolditalic = subtr(bolditalic, i2+3)
-                    bold = subtr(bold, i2+3, True)
-                    italic = subtr(italic, i2+3)
-                    bold2 = subtr(bold2, i2+3)
-                    underlined = subtr(underlined, i2+3)
-
-                # inserts italic text
-                elif len(italic) > 0 and i1 == italic[0]:
-                    if not l[1] == italic[1]:
-                        # aborts if nested formatting is detected
-                        self.insert(END, passtext)
-                        self.logWriteSimple('tk.Text.formatted_insert', 
-                                'Nested inline formatting tokens are not supported!')
-                        return
-
-                    i2 = italic[1]
-                    self.insert(END, passtext[:i1])
-                    self.insert(END, passtext[i1+2:i2], "italic")
-                    passtext = passtext[i2+2:]
-                    l = subtr(l, i2+2, True)
-                    bolditalic = subtr(bolditalic, i2+2)
-                    bold = subtr(bold, i2+2)
-                    italic = subtr(italic, i2+2, True)
-                    bold2 = subtr(bold2, i2+2)
-                    underlined = subtr(underlined, i2+2)
-
-                # inserts bold text (html formatting)
-                elif len(bold2) > 0 and i1 == bold2[0]:
-                    if not l[1] == bold2[1]:
-                        # aborts if nested formatting is detected
-                        self.insert(END, passtext)
-                        self.logWriteSimple('tk.Text.formatted_insert', 
-                                'Nested inline formatting tokens are not supported!')
-                        return
-
-                    i2 = bold2[1]
-                    self.insert(END, passtext[:i1])
-                    self.insert(END, passtext[i1+3:i2], "bold")
-                    passtext = passtext[i2+4:]
-                    l = subtr(l, i2+4, True)
-                    bolditalic = subtr(bolditalic, i2+4)
-                    bold = subtr(bold, i2+4)
-                    italic = subtr(italic, i2+4)
-                    bold2 = subtr(bold2, i2+4, True)
-                    underlined = subtr(underlined, i2+4)
-
-                # inserts underlined text
-                elif len(underlined) > 0 and i1 == underlined[0]:
-                    if not l[1] == underlined[1]:
-                        # aborts if nested formatting is detected
-                        self.insert(END, passtext)
-                        self.logWriteSimple('tk.Text.formatted_insert', 
-                                'Nested inline formatting tokens are not supported!')
-                        return
-
-                    i2 = underlined[1]
-                    self.insert(END, passtext[:i1])
-                    self.insert(END, passtext[i1+3:i2], "underlined")
-                    passtext = passtext[i2+4:]
-                    l = subtr(l, i2+4, True)
-                    bolditalic = subtr(bolditalic, i2+4)
-                    bold = subtr(bold, i2+4)
-                    italic = subtr(italic, i2+4)
-                    bold2 = subtr(bold2, i2+4)
-                    underlined = subtr(underlined, i2+4, True)
-
-            # inserts remaining text
-            self.insert(END, passtext)
-
-        # inserts the whole text if after all operations no valid formatting tags remain    
-        else:
-            self.insert(END, ptext)
-
-    # makes formatted_insert available to use on tk.Text widget
-    tk.Text.formatted_insert = formatted_insert
-
-    def insert_infobox_paragraph(self, inframe: Frame, ptext: str, pfamily, pcolor, psize, pweight, gridrow, 
-            framewidth, recursion_depth=0):
-        """
-        Inserts Infobox paragraph into a frame (Recursive function); creates indentation if needed
-        Parameters:
-        - inframe: Frame -> text is inserted into this frame; must be managed by grid
-        - ptext: str -> the text to be inserted; can include following formatting tags:
-            - : (colon) in the beginning of a line indentates the line
-            - * (asterisk) in the beginning of a line creates an indentated bullet point
-            - html encoded lists (<ul>, </ul>, <li>, </li>) are supported as well
-        - pfamily: str; pcolor: str; psize: int; pweight -> font options
-        - gridrow: int -> determines in which row of the grid the paragraph gets inserted
-        - framewidth: int -> total width of the infobox, required for measuring linebreaks and text height"""
-        # Recursion structure:
-        # First the starting point of the first indentation block is identified and the text up to this point
-        # is stored in 'inserttext1' which will be inserted into the infobox during this run of the function. 
-        # Then the ending point of the first indentation block is identified. The text between the starting
-        # and ending point is cleansed of the tokens defining this indentation block and stored in 'passtext'. 
-        # The function now creates an indented frame calls itself passing the new frame and 'passtext' on.
-        # The text behind the first indendation block is stored in 'inserttext2'. The function then creates
-        # an unindented frame below the indented frame and calls itself passing the new frame and 'inserttext2'. 
-
-        # sets up frame that will contain all the text widgets and frames
-
-        if recursion_depth > 100:
-            self.logWriteSimple('self.insert_infobox_paragraph', ('Recursion depth of 100 reached, '
-                    'Infobox building aborted'), tags=[ptext])
-            return
-
-        mainframe = Frame(inframe, bg=self.theme['tooltip']['bg'], highlightthickness=0, 
-                highlightcolor=self.theme['tooltip']['highlight'])
-        mainframe.grid(row=gridrow,column=0, sticky="nsew")
-        inframe.rowconfigure(gridrow, weight=0)
-        inframe.rowconfigure(gridrow+1, weight=1)
-        inframe.columnconfigure(0, weight=1)
-        inframe.columnconfigure(1, weight=1)
-
-        ptext = ptext.strip()
-
-        # determines start end end point of first simple indentation block
-        if ("\n:" in ptext or ptext.startswith(":")) and not ptext.startswith("*") and \
-                not ptext.startswith("<ul>"):
-            
-            inserttext1 = ""
-            inserttext2 = ""
-            passtext = ""
-
-            occs = [i.start() for i in re.finditer('\n:', ptext)]
-            # given text starts with simple indentation
-            if ptext.startswith(":"):
-                end=0
-                if occs == []:
-                    end = -2
-                elif "\n" in ptext[:occs[0]-1]:
-                    end = ptext.find("\n")
-                else:
-                    if len(occs)==1:
-                        if "\n" in ptext[:occs[0]]:
-                            end=ptext.find("\n")
-                    else:
-                        for j in range(0, len(occs)-1):
-                            if "\n" in ptext[occs[j]+1:occs[j+1]].replace("\n:",""):
-                                end = ptext.find("\n", occs[j]+1,occs[j+1])
-                                break
-                    if end==0:
-                        if "\n" in ptext.replace("\n:","").strip():
-                            end = ptext.find("\n", occs[len(occs)-1]+1 if occs != [] else 0)
-                        else:
-                            end=-2
-                if end == -2:
-
-                    passtext = ptext[1:].replace("\n:", "\n")
-                else:
-                    passtext = ptext[1:end].replace("\n:","\n")
-                    inserttext2 = ptext[end+1:]
-            
-            # given text contains simple indentation
-            else:
-                start = occs[0]
-                end = 0
-                for k in range(0, len(occs)-1):
-                    if "\n" in ptext[occs[k]+1:occs[k+1]]:
-                        end = ptext.find("\n", occs[k]+1, occs[k+1])
-                        break
-                if end == 0:
-                    if "\n" in ptext[occs[len(occs)-1]+1:]:
-                        end = ptext.find("\n", occs[len(occs)-1]+1)
-                    else:
-                        end=-2
-                inserttext1 = ptext[:start]
-                if end == -2:
-                    passtext = ptext[start+2:].replace("\n:", "\n")
-                else:
-                    passtext = ptext[start+2:end].replace("\n:", "\n")
-                    inserttext2 = ptext[end+1:]
-
-        # determines start and end point of first html list              
-        elif ("<ul>" in ptext or ptext.startswith("<ul>")) and not ptext.startswith("*"):
-            inserttext1 = ""
-            inserttext2 = ""
-            passtext = ""
-
-            occs = [i.start() for i in re.finditer('<ul>', ptext)]
-            occs2 = [i.start() for i in re.finditer('</ul>', ptext)]
-
-            # given text starts with html list
-            if ptext.startswith("<ul>"):
-                end = 0
-                if len(occs)>1:
-                    if len(occs2)==0:
-                        end = -2
-                    elif occs[0]<occs2[0] and occs2[0]<occs[1]:
-                        end = ptext.find("</ul>")
-                    else:
-                        c = int(0)
-                        while occs[c]<occs2[0]:
-                            if (c+1)<len(occs): c = c+1
-                            else: break
-                        try:
-                            end = occs[c]
-                        except IndexError:
-                            end = -2
-                else:
-                    if "</ul>" in ptext: end = ptext.find("</ul>")
-                    else: end = -2
-                if end != -2:
-                    passtext = ptext[:end]
-                    inserttext2 = ptext[end+5:]
-                else: passtext=ptext[4:]
-
-            # given text contains html list
-            else:
-                start = occs[0]
-                end = 0
-                inserttext1 = ptext[:start]
-                if len(occs)>1:
-                    if len(occs2) == 0:
-                        end=-2
-                    elif occs[0]<occs2[0] and occs2[0]<occs[1]:
-                        end = ptext.find("</ul>")
-                    else:
-                        c = int(0)
-                        while occs[c]<occs2[0]:
-                            if (c+1)<len(occs): c = c+1
-                            else: break
-                        try:
-                            end = occs[c]
-                        except IndexError:
-                            end = -2
-                else:
-                    if "</ul>" in ptext: end = ptext.find("</ul>")
-                    else: end = -2
-                if end != -2:
-                    passtext = ptext[start+4:end]
-                    inserttext2 = ptext[end+5:]
-                else: passtext=ptext[start:]
-
-        # determines start and end point of bullet list
-        elif "\n*" in ptext or ptext.startswith("*"):
-            inserttext1 = ""
-            inserttext2 = ""
-            passtext = ""
-
-            occs = [i.start() for i in re.finditer('\n\\*', ptext)] # the asterisk has to be escaped in re strings
-            
-            # given text starts with bullet list
-            if ptext.startswith("*"):
-                end=0
-                if occs == []:
-                    end = len(ptext)-1
-                elif "\n" in ptext[:occs[0]-1] :
-                    end = ptext.find("\n")
-                else:
-                    if len(occs)==1:
-                        if "\n" in ptext[:occs[0]]:
-                            end=ptext.find("\n")
-                    else:
-                        for j in range(0, len(occs)-1):
-                            if "\n" in ptext[occs[j]+1:occs[j+1]].replace("\n*",""):
-                                end = ptext.find("\n", occs[j]+1, occs[j+1])
-                                break
-                    if end==0:
-                        if "\n" in ptext.replace("\n*",""):
-                            end = ptext.find("\n", occs[len(occs)-1]+1 if occs != [] else 0)
-                        else:
-                            end=-2
-                if end == -2:
-                    passtext = ptext.replace("\n*", "\n• ").replace("*","• ")
-                else:
-                    passtext = ptext[0:end+1].replace("\n*","\n• ").replace("*","• ")
-                    inserttext2 = ptext[end+1:]
-            
-            # given text contains bullet list
-            else:
-                start = occs[0]
-                end = 0
-                for k in range(0, len(occs)-1):
-                    if "\n" in ptext[occs[k]+1:occs[k+1]]:
-                        end = ptext.find("\n", occs[k]+1)
-                        break
-                if end == 0:
-                    if "\n" in ptext[occs[len(occs)-1]+2:]:
-                        end = ptext.find("\n", occs[len(occs)-1]+2)
-                    else:
-                        end=-2
-                inserttext1 = ptext[:start]
-                if end == -2:
-                    passtext = ptext[start+1:].replace("\n*", "\n• ").replace("*","• ")
-                else:
-                    passtext = ptext[start+1:end].replace("\n*", "\n• ").replace("*","• ")
-                    inserttext2 = ptext[end+1:]
-
-        # handles the trivial case (no indentation tokens found in the given text)
-        elif (not ("\n:" or "*" or "<ul>" or "<li>") in ptext) and not ptext.startswith(":"):
-            inserttext1 = ptext
-            inserttext2 = ""
-            passtext = ""
-
-
-        rowinsert=0 
-        # inserts not indented text into textframe if text does not contain a bullet list
-        if not inserttext1 == "" and not '\n*' in inserttext1:
-            maintext = Text(mainframe, bg=self.theme['tooltip']['bg'], fg=pcolor, wrap=WORD, 
-                    highlightthickness=0, highlightcolor=self.theme['tooltip']['highlight'], 
-                    relief=self.theme['tooltip']['relief'], font=(pfamily, psize, pweight), 
-                    height=self.getDH(framewidth, inserttext1, pfamily, psize, pweight))
-            maintext.grid(row=rowinsert,column=0)
-            mainframe.rowconfigure(rowinsert, weight=0)
-            mainframe.rowconfigure(rowinsert+1, weight=0)
-            inframe.update()
-            mainframe.columnconfigure(0, weight=1)
-            mainframe.columnconfigure(1, weight=1)
-            maintext.formatted_insert(inserttext1, pfamily, psize, pweight)
-            maintext.configure(state=DISABLED)
-            rowinsert = rowinsert+1
-        # passes text to be indented on to another iteration of this function if text contains a bullet list
-        elif not inserttext1 == '' and '*' in inserttext1:
-            lineframe = Frame(mainframe, bg=self.theme['tooltip']['bg'], highlightthickness=0, 
-                    highlightcolor=self.theme['tooltip']['highlight'])
-            lineframe.grid(row=rowinsert, column=0, sticky="nsew")
-            mainframe.rowconfigure(rowinsert, weight=0)
-            mainframe.rowconfigure(rowinsert+1, weight=0)
-            mainframe.columnconfigure(0, weight=1)
-            mainframe.columnconfigure(1, weight=1)
-            self.insert_infobox_paragraph(lineframe, inserttext1, pfamily, pcolor, psize, pweight, 0, 
-                    framewidth, recursion_depth + 1)
-            rowinsert = rowinsert+1
-        # passes text to be indented on to another iteration of this function but with an indented frame
-        if not passtext == "":
-            lineframe = Frame(mainframe, bg=self.theme['tooltip']['bg'], highlightthickness=0, 
-                    highlightcolor=self.theme['tooltip']['highlight'])
-            lineframe.grid(row=rowinsert, column=0, sticky="nsew")
-            mainframe.rowconfigure(rowinsert, weight=0)
-            mainframe.rowconfigure(rowinsert+1, weight=0)
-            mainframe.columnconfigure(0, weight=1)
-            mainframe.columnconfigure(1, weight=1)
-            lineframe.rowconfigure(0, weight=0)
-            lineframe.columnconfigure(0, weight=1, minsize=12)
-            lineframe.columnconfigure(1, weight=7)
-            lineframe.columnconfigure(2, weight=1)
-            daughterframe = Frame(lineframe, bg=self.theme['tooltip']['bg'], 
-                    highlightcolor=self.theme['tooltip']['highlight'], highlightthickness=0)
-            daughterframe.grid(row=0, column=1, sticky="nsew")
-            self.insert_infobox_paragraph(daughterframe, passtext, pfamily, pcolor, psize, pweight, 0, 
-                    framewidth-12, recursion_depth + 1)
-            rowinsert = rowinsert + 1
-        # passes text after first indentation block on to another iteration of this function
-        if not inserttext2 == "":
-            lineframe = Frame(mainframe, bg=self.theme['tooltip']['bg'], highlightthickness=0, 
-                    highlightcolor=self.theme['tooltip']['highlight'])
-            lineframe.grid(row=rowinsert, column=0, sticky="nsew")
-            mainframe.rowconfigure(rowinsert, weight=0)
-            mainframe.rowconfigure(rowinsert+1, weight=0)
-            mainframe.columnconfigure(0, weight=1)
-            mainframe.columnconfigure(1, weight=1)
-            self.insert_infobox_paragraph(lineframe, inserttext2, pfamily, pcolor, psize, pweight, 0, 
-                    framewidth, recursion_depth + 1)
-    
-
-    def format_ship_list(self, li):
-        """formats list of ships into readable string
-        
-        Parameters:
-        - :param li: list containing ships
-        """
-        if li is None or len(li) == 0:
-            return ''
-        if len(li) == 1:
-            return str(li[0])
-        if len (li) == 2:
-            return f'{li[0]} or the {li[1]}'
-        if len(li) > 2:
-            return f'''{', the '.join(li[:-1])} or the {li[-1]}'''
-
-
-
-    def setupInfoboxFrame(self, item, key, environment='space', tooltip=None, duplicateTooltipDisplay=False): 
-        """Set up infobox frame with given item"""
-        # prevents the same infobox to render twice or empty items to be displayed
-        if item is not None and 'item' in item:
-            name = item['item']
-        elif isinstance(item, str) and item != '':
-            name = item
-        else:
-            self.logWriteSimple('InfoboxEmpty', environment, 4, tags=["NO NAME", key])
-            return
-        if name == '': return
-        self.logWriteSimple('Infobox', environment, 4, tags=[name, key, item])
-        try:
-            name_plus = f'''{name}{item['rarity']}{item['mark']}{''.join(item['modifiers'])}'''
-        except (TypeError, KeyError):
-            name_plus = name
-        if name != '' and self.displayedInfoboxItem == name_plus and not duplicateTooltipDisplay:
-            self.logWriteSimple('Infobox', 'displayed', 2, [environment])
-            return
-        self.displayedInfoboxItem = name_plus
-
-        # selects the frame of the respective tab
-        if environment == 'skill' or key == 'skilltree':
-            frame = self.skillInfoboxFrame
-        elif environment == 'ground':
-            frame = self.groundInfoboxFrame
-        else:
-            frame = self.shipInfoboxFrame
-        frame.configure(highlightthickness=0)
-        frame.pack_propagate(False)
-        if environment != 'skill' and key is not None and key != '' and key != 'skilltree':
-            self.precacheEquipment(key)
-
-        # sets the color for corresponding rarity
-        # - equipment
-        raritycolor = '#ffffff'
-        if 'rarity' in item:
-            if item["rarity"].lower() == "epic":
-                raritycolor = '#ffd700'
-            elif item["rarity"].lower() == "ultra rare":
-                raritycolor = "#6d65bc"
-            elif item["rarity"].lower() == "very rare":
-                raritycolor = "#a245b9"
-            elif item["rarity"].lower() == "rare":
-                raritycolor = "#0099ff"
-            elif item["rarity"].lower() == "uncommon":
-                raritycolor = "#00cc00"
-
-        # - skills
-        # also prepares input for computing
-        skillcolor_by_career = {'tac': '#c83924', 'eng': '#c59129', 'sci': '#1265a3'}
-        skillcolor = self.theme['tooltip']['subhead']['fg']
-        if environment == 'skill' and isinstance(key, tuple):
-            (skill_rank, skill_row, skillindex) = key
-            skill_environment = 'ground' if skill_rank is None else 'space'
-            skill_career = self.skillGetFieldSkill(skill_environment, key, 'career')
-            if skill_career in skillcolor_by_career: skillcolor = skillcolor_by_career[skill_career]  
-            else: skillcolor = self.theme['tooltip']['subhead']['fg']
-
-        self.clearFrame(frame)
-
-        # creates the link button above the infobox and the frame housing the infobox
-        mainbutton = HoverButton(frame, text="Stats & Other Info", highlightbackground=self.theme['tooltip']['bg'],
-                highlightthickness=1, activebackground=self.theme['button_heavy']['hover'])
-        mainbutton.pack(fill=X, expand=False, side=TOP)
-        mtfr = Frame(frame, bg=self.theme['tooltip']['bg'], highlightthickness=0, 
-                highlightcolor=self.theme['tooltip']['highlight'], padx=2, pady=2) # main text frame
-        mtfr.pack(fill="both",expand=False,side=TOP)
-        
-        # creates and configuring the text field that will contain the headline section
-        text = Text(mtfr, bg=self.theme['tooltip']['bg'], fg=self.theme['tooltip']['fg'], wrap=WORD, 
-                highlightthickness=0, highlightcolor=self.theme['tooltip']['highlight'], 
-                relief=self.theme['tooltip']['relief'], height=3.5)
-        text.tag_configure('head', foreground=self.theme['tooltip']['head']['fg'], 
-                font=self.font_tuple_create('tooltip_head'))
-        text.tag_configure('name', foreground=raritycolor, font=self.font_tuple_create('tooltip_name'))
-        text.tag_configure('rarity', foreground=raritycolor, font=self.font_tuple_create('tooltip_body'))
-        text.tag_configure('subhead', foreground=self.theme['tooltip']['subhead']['fg'], 
-                font=self.font_tuple_create('tooltip_subhead'))
-        text.tag_configure('starshipTraitHead', foreground=self.theme['tooltip']['head1']['fg'], 
-                font=self.font_tuple_create('tooltip_head'))
-        text.tag_configure('skillhead', foreground=skillcolor, font=self.font_tuple_create('tooltip_name'))
-        text.tag_configure('skillsub', foreground=skillcolor, font=self.font_tuple_create('tooltip_head'))
-        text.grid(row=0, column=0)
-        
-        #configures the main text frame
-        mtfr.rowconfigure(0, weight=0)
-        mtfr.rowconfigure(2, weight=0, minsize=8)
-        mtfr.rowconfigure(1, weight=0)
-        mtfr.rowconfigure(3, weight=1)
-        mtfr.columnconfigure(0, weight=1)
-        mtfr.columnconfigure(1, weight=1)
-
-        printed = bool(False) # will be set to true once the infobox is created
-
-        # creates infobox for space or ground equipment item
-        if key in self.cache['equipment'] and name in self.cache['equipment'][key]:
-            # inserts and configures the headline section
-            text.insert(END, name, 'name')
-            mkt = False
-            modt = False
-            if 'mark' in item and item['mark']:
-                text.insert(END, ' '+item['mark'], 'name')
-                mkt = True
-            if 'modifiers' in item and item['modifiers']:
-                text.insert(END, ' '+('' if item['modifiers'][0] is None else ' '.join(item['modifiers'])), 'name')
-                modt = True
-            text.update() # necessary to allow measurement of text height and width
-            if mkt and not modt:
-                lines = self.getDH(text.winfo_width(), name+' '+item['mark'], "Helvetica", 15, "bold", 
-                        "equipmenthead")
-            elif not mkt and modt:
-                lines = self.getDH(text.winfo_width(), 
-                        name+' '+('' if item['modifiers'][0] is None else ' '.join(item['modifiers'])), 
-                        "Helvetica", 15, "bold", "equipmenthead")
-            elif mkt and modt:
-                lines = self.getDH(text.winfo_width(), 
-                        name+' '+item['mark']+' '+('' if item['modifiers'][0] is None else ' '.join(item['modifiers'])), 
-                        "Helvetica", 15, "bold", "equipmenthead")
-            elif not mkt and not modt:
-                lines = self.getDH(text.winfo_width(), name, "Helvetica", 15, "bold", 'equipmenthead')
-            text.configure(height=lines)
-
-            # inserts additional information (rarity, type and equip limitations) if necessary
-            html = self.cache['equipment'][key][name]
-            if 'rarity' in item and item['rarity']:
-                text.insert(END, '\n'+item['rarity']+' ', 'rarity')
-                if 'type' in html and html['type']:
-                    text.insert(END, html['type'], 'rarity')
-            if html['who'] != "" and html['who'] is not None:
-                mtfr.update()
-                whotext = Text(mtfr, bg=self.theme['tooltip']['bg'], fg=self.theme['tooltip']['who']['fg'], 
-                        wrap=WORD, highlightthickness=0, highlightcolor=self.theme['tooltip']['highlight'], 
-                        relief=self.theme['tooltip']['relief'], height=self.getDH(mtfr.winfo_width(), 
-                        html['who'], "Helvetica", 10, "normal"))
-                whotext.grid(row=1, column=0)
-                whotext.insert(END, html["who"])
-                whotext.configure(state=DISABLED)
-            
-            # placeholder
-            Frame(mtfr, background=self.theme['tooltip']['bg'], highlightthickness=0, highlightcolor=self.theme['tooltip']['highlight']).grid(row=2,column=0,sticky="nsew")
-            
-            # create frame containing the infobox components headX, subheadX, textX
-            contentframe = Frame(mtfr, bg=self.theme['tooltip']['bg'], highlightthickness=0, highlightcolor=self.theme['tooltip']['highlight'])
-            contentframe.grid(row=3, column=0, sticky="nsew")
-            contentframe.grid_propagate(False)  # fixes the size of contentframe to prevent tkinter from 
-                                                # calculating size changes which would reduce performance
-            
-            # inserts infobox components headX, subheadX, textX one by one
-            insertinrow = 0
-            for i in range(1,9):
-                t = html["head"+str(i)]
-                if isinstance(t, str) and t.strip() != "":
-                    self.insert_infobox_paragraph(contentframe, self.compensateInfoboxString(t.strip()), 
-                            "Helvetica", "#42afca", 12, "bold", insertinrow, text.winfo_width())
-                    insertinrow = insertinrow+1
-                t = html["subhead"+str(i)]
-                if isinstance(t, str) and t.strip() != "":
-                    self.insert_infobox_paragraph(contentframe, self.compensateInfoboxString(t.strip()), 
-                            "Helvetica", "#f4f400", 10, "bold", insertinrow, text.winfo_width())
-                    insertinrow = insertinrow+1
-                t = html["text"+str(i)]
-                if isinstance(t, str) and t.strip() != "":
-                    self.insert_infobox_paragraph(contentframe, self.compensateInfoboxString(t.strip()), 
-                            "Helvetica", "#ffffff", 10, "normal", insertinrow, text.winfo_width())
-                    insertinrow = insertinrow+1
-        
-            mainbutton.configure(command=lambda p = html['Page']: self.openWikiPage(f'{p}#{name}'))
-            contentframe.grid_propagate(True)
-            printed = True
-
-        # creates infobox for starship traits
-        if not printed and (name in self.cache['shipTraitsFull']):
-            trait = self.cache['shipTraitsFull'][name]
-            # inserts and configures the headline section
-            text.insert(END, name+'\n', 'starshipTraitHead')
-            text.insert(END, 'Starship Trait\n', 'head')
-            obtained_token = trait['obtained']
-            # old wiki obtain text
-            if self.args.fandom or self.persistent['source_old_wiki']:
-                if obtained_token == "T5" or obtained_token == "T6":
-                    obtaintext = (f'''This Starship Trait can be obtained from the {obtained_token} Mastery '''
-                                f'''of the {trait['ship']}''')
-                elif obtained_token == "spec":
-                    obtaintext = ('This Starship Trait can be obtained from the Captain Specialization '
-                            f'''system by completing the {trait['ship']} specialization.''')
-                elif obtained_token == "recr":
-                    obtaintext = ('This Starship Trait can be obtained from a "'
-                            f'''{trait['ship']}" character.''')
-                else:
-                    obtaintext = 'This Starship Trait is obtained from a reward pack.'
-            # new wiki obtain text
-            else:
-                if obtained_token == 'specialization':
-                    obtaintext = ('This Starship Trait can be obtained from the captain specialization '
-                            f'''system by completing the {trait['ship']} specialization.''')
-                elif obtained_token == 'recruit':
-                    obtaintext = ('This Starship Trait can be obtained from a "'
-                            f'''{trait['ship']}" character.''')
-                elif obtained_token == 'reward pack':
-                    obtaintext = 'This Starship Trait is obtained from a reward pack.'
-                elif obtained_token == 'mission':
-                    obtaintext = 'This Starship Trait is a mission reward.'
-                elif obtained_token == 'phoenix':
-                    obtaintext = 'This Starship Trait is obtained from the Phoenix Prize Packs.'
-                elif obtained_token == 'ship':
-                    formatted_shiplist = self.format_ship_list(trait['ship'])
-                    if formatted_shiplist == '':
-                        obtaintext = 'This Starship Trait is obtained from a Starship Mastery.'
-                    else:
-                        obtaintext = ('This Starship Trait is obtained from the Starship Mastery of the '
-                                f'''{formatted_shiplist}.''')
-            text.insert(END, obtaintext, 'subhead')
-            text.update()
-            text.configure(height=self.getDH(text.winfo_width(), name+'\nStarshipTrait\n'+obtaintext, 
-                    'Helvetica', 15, 'bold', 'traithead'))
-            
-            # placeholder
-            Frame(mtfr, background=self.theme['tooltip']['bg'], highlightthickness=0, 
-                    highlightcolor=self.theme['tooltip']['highlight']).grid(row=2,column=0,sticky='nsew')
-            
-            # inserts text
-            contentframe = Frame(mtfr, bg=self.theme['tooltip']['bg'], highlightthickness=0, 
-                    highlightcolor=self.theme['tooltip']['highlight'])
-            contentframe.grid(row=3, column=0, sticky='nsew')
-            contentframe.grid_propagate(False)
-            # old wiki
-            if self.args.fandom or self.persistent['source_old_wiki']:
-                desc_text = self.compensateInfoboxString(self.cache['shipTraitsFull'][name]['desc'].strip())
-            #new wiki
-            else:
-                desc_text = self.compensateInfoboxString(f'''{trait['basic']}<hr>{trait['detailed']}'''.strip())
-            self.insert_infobox_paragraph(contentframe, desc_text, 'Helvetiva', '#ffffff', 10, 'normal', 
-                    0, text.winfo_width())
-            contentframe.grid_propagate(True)
-            mainbutton.configure(command=lambda url = trait['link']: 
-                    self.openURL(f'{url}#Starship_Mastery'))
-            printed = True
-
-        # creates infobox for personal and reputation traits
-        if not printed and environment in self.cache['traits'] and name in self.cache['traits'][environment]:
-            # inserts and configures the headline section
-            text.insert(END, name+'\n', 'starshipTraitHead')
-            text.update()
-            text.configure(height=self.getDH(text.winfo_width(), name, 'Helvetica', 15, 'bold', 'personaltrait'))
-            
-            # creates frame for text and inserts infobox text
-            contentframe = Frame(mtfr, bg=self.theme['tooltip']['bg'], highlightthickness=0, 
-                    highlightcolor=self.theme['tooltip']['highlight'])
-            contentframe.grid(row=2, column=0, sticky='nsew')
-            contentframe.grid_propagate(False)
-            self.insert_infobox_paragraph(contentframe, 
-                    self.compensateInfoboxString(self.cache['traits'][environment][name].strip()), 
-                    'Helvetiva', '#ffffff', 10, 'normal', 0, text.winfo_width())
-            contentframe.grid_propagate(True)
-            mainbutton.configure(command=lambda p = f'Trait: {name}': self.openWikiPage(p))
-            printed = True
-
-        # creates infobox for boffs
-        if not printed and (environment in self.cache['boffTooltips'] and name in self.cache['boffTooltips'][environment]):
-            # inserts and configures the headline section
-            text.insert(END, name, 'starshipTraitHead')
-            text.update() 
-            text.configure(height=self.getDH(text.winfo_width(), name, 'Helvetica', 15, 'bold', 'boff'))
-            
-            # creates frame for text and inserts infobox text
-            contentframe = Frame(mtfr, bg=self.theme['tooltip']['bg'], highlightthickness=0, 
-                    highlightcolor=self.theme['tooltip']['highlight'])
-            contentframe.grid(row=2, column=0, sticky='nsew')
-            contentframe.grid_propagate(False)
-            self.insert_infobox_paragraph(contentframe, 
-                    self.compensateInfoboxString(self.cache['boffTooltips'][environment][name].strip()), 
-                    'Helvetiva', '#ffffff', 10, 'normal', 0, text.winfo_width())
-            contentframe.grid_propagate(True)
-            mainbutton.configure(command=lambda p = 'Ability: '+ name: self.openWikiPage(p))
-            printed = True
-
-        # creates infobox for skills
-        if not printed and key == 'skilltree':
-            # creates infobox for ultimate ability
-            # in this case tooltip contains a list, first element is a string with the basic description; 
-            # after that one tuple containing head and description for each selected ultimate enhancement
-            if isinstance(tooltip, list):
-                # creates and configures headline section
-                text.insert(END, name, 'skillhead')
-                text.update()
-                text.configure(height=self.getDH(text.winfo_width(),name, 'Helvetica', 15, 'bold','skill'))
-                
-                # creates frame containing infobox text
-                contentframe = Frame(mtfr, bg=self.theme['tooltip']['bg'], highlightthickness=0, 
-                        highlightcolor=self.theme['tooltip']['highlight'])
-                contentframe.grid(row=2, column=0, sticky='nsew')
-                contentframe.grid_propagate(False)
-                
-                # inserts basic description
-                self.insert_infobox_paragraph(contentframe, self.compensateInfoboxString(tooltip[0]), 
-                        'Helvetica', '#ffffff', 10, 'normal', 0, text.winfo_width())
-                
-                # creates Text field for ultimate enhancement descriptions
-                text2 = Text(contentframe, bg=self.theme['tooltip']['bg'], fg=self.theme['tooltip']['fg'], 
-                        wrap=WORD, highlightthickness=0, highlightcolor=self.theme['tooltip']['highlight'], 
-                        relief=self.theme['tooltip']['relief'], font=(self.font_tuple_create('app')))
-                text2.grid(column=0, row=1)
-                text2.tag_configure('skillsubhead', foreground=self.theme['tooltip']['subhead']['fg'], 
-                        font=self.font_tuple_create('tooltip_subhead'), underline=True)
-                
-                # inserts description for each selected ultimate enhacement
-                for content in tooltip[1:]:
-                    text2.insert(END, content[0]+'\n', 'skillsubhead')
-                    text2.insert(END, self.compensateInfoboxString(content[1])+'\n\n')
-
-                contentframe.grid_propagate(True)
-                mainbutton.configure(command=lambda page = 'Ability: '+name: self.openWikiPage(page))
-            
-            # creates infobox for bonus bar unlocks
-            # in this case tooltip contains a string with the description
-            else:
-                # creates and configures headline section
-                text.insert(END, name, 'skillhead')
-                text.update()
-                text.configure(height=self.getDH(text.winfo_width(),name, 'Helvetica', 15, 'bold','skill'))
-                
-                # creates frame containing infobox text
-                contentframe = Frame(mtfr, bg=self.theme['tooltip']['bg'], highlightthickness=0, 
-                        highlightcolor=self.theme['tooltip']['highlight'])
-                contentframe.grid(row=2, column=0, sticky='nsew')
-                contentframe.grid_propagate(False)
-
-                # inserts description
-                self.insert_infobox_paragraph(contentframe, self.compensateInfoboxString(tooltip), 
-                        'Helvetica', '#ffffff', 10, 'normal', 0, text.winfo_width())
-
-                contentframe.grid_propagate(True)
-                mainbutton.configure(command=lambda page = 'Skill: '+name: self.openWikiPage(page))
-
-            printed = True
-
-
-        # creates infobox for skill nodes
-        # in this case key is a tuple containing the rank of the skill, a zero-indexed numeric identifier of 
-        # the skill-group (top to bottom in the sets UI) and a zero-indexed numeric identifier of the skill 
-        # level for identification within the group
-        if environment == 'skill' and isinstance(key, tuple):
-            skillcareer_by_career = {'tac': 'Tactical', 'eng': 'Engineering', 'sci': 'Science'}
-
-            # requires information about the skill
-            if skill_career in skillcareer_by_career: skillprofession = skillcareer_by_career[skill_career]+' '
-            else: skillprofession = ''
-            skill_linear = self.skillGetFieldSkill(skill_environment, key, 'linear') # shape of skill group
-            skill_skill = self.skillGetFieldSkill(skill_environment, key, 'skill') # name
-            skill_gdesc = self.skillGetFieldSkill(skill_environment, key, 'gdesc') # group description
-            skill_desc = self.skillGetFieldNode(skill_environment, key, 'desc') # single node description
-            skill_link = self.skillGetFieldSkill(skill_environment, key, 'link') # link
-
-            # adapt variables to compensate empty fields from the requisition above
-            if not skill_linear:
-                skill_linear = 0
-            if not skill_skill:
-                skill_skill = name
-
-            # identify skill level (Basic, Improved, Advanced)
-            skill_name_last_word = name.split()[-1]
-            if skill_name_last_word == '3':
-                skill_level = 'Advanced '
-            elif skill_name_last_word == '2':
-                skill_level = 'Improved '
-            else:
-                skill_level = ''
-
-            # extracts correct data if above required data is a list
-            if skill_linear > 0:
-                skill_gdesc = skill_gdesc[skillindex] if len(skill_gdesc) >= skillindex else ''
-                skill_skill = skill_skill[skillindex] if len(skill_skill) >= skillindex else ''
-                skill_link = skill_link[skillindex] if len(skill_link) >= skillindex else ''
-
-            # insert title and subtitle and configures height
-            text.insert(END, skill_level+skill_skill, 'skillhead')
-            text.insert(END, '\n'+skillprofession+skill_environment.title()+' Skill', 'skillsub')
-            text.update()
-            if self.build['skilltree'][skill_environment][name]:
-                text.insert(END, '\nSkill is active!', 'subhead')
-                text.configure(height=self.getDH(text.winfo_width(),name.title(), 'Helvetica', 15, 'bold','skill')+1)
-            else:
-                text.configure(height=self.getDH(text.winfo_width(),name, 'Helvetica', 15, 'bold','skill'))
-            
-            # creates frame containing infobox text and inserts the text
-            contentframe = Frame(mtfr, bg=self.theme['tooltip']['bg'], highlightthickness=0, highlightcolor=self.theme['tooltip']['highlight'])
-            contentframe.grid(row=2, column=0, sticky='nsew')
-            contentframe.grid_propagate(False)
-            self.insert_infobox_paragraph(contentframe, self.compensateInfoboxString(skill_gdesc+'<hr>'+skill_desc.strip()), 'Helvetica', '#ffffff', 10, 'normal', 0, text.winfo_width())
-            contentframe.grid_propagate(True)
-            
-            mainbutton.configure(command=lambda url = skill_link: self.openURL(url))
-            printed=True
-
-        text.configure(state=DISABLED) # disables editing of infobox
-        #frame.pack_propagate(True) Preset width means we don't need to turn this back on
-
-
-    def setupInfoboxFrameStatic(self, item, key, environment='space', tooltip=None):
-        """Set up infobox frame with given item"""
-        # Retain until experimental version is stable
-
-        if environment == 'skill':
-            frame = self.skillInfoboxFrame
-        elif environment == 'ground':
-            frame = self.groundInfoboxFrame
-        else:
-            frame = self.shipInfoboxFrame
-
-        if item is not None and 'item' in item:
-            name = item['item']
-        elif isinstance(item, str):
-            name = item
-        else:
-            self.logWriteSimple('InfoboxFail', environment, 4, tags=["NO NAME", key])
-            return
-        self.logWriteSimple('Infobox', environment, 4, tags=[name, key])
-
-        if key is not None and key != '' and environment != 'skill':
-            self.precacheEquipment(key)
-
-        raritycolor = '#ffffff'
-        if 'rarity' in item:
-            if item["rarity"].lower() == "epic":
-                raritycolor = '#ffd700'
-            elif item["rarity"].lower() == "ultra rare":
-                raritycolor = "#6d65bc"
-            elif item["rarity"].lower() == "very rare":
-                raritycolor = "#a245b9"
-            elif item["rarity"].lower() == "rare":
-                raritycolor = "#0099ff"
-            elif item["rarity"].lower() == "uncommon":
-                raritycolor = "#00cc00"
-
-        self.clearFrame(frame)
-        height = 25
-        width = 15
-        if environment != 'skill': width += 25
-        if environment == 'skill': height -= 5
-
-        Label(frame, text="Stats & Other Info", highlightbackground=self.theme['frame_medium']['hlbg'], highlightthickness=self.theme['frame_medium']['hlthick']).pack(fill=X, expand=False, side=TOP)
-        text = Text(frame, height=height, width=width, bg=self.theme['tooltip']['bg'], fg=self.theme['tooltip']['fg'], wrap=WORD)
-        text.tag_configure('name', foreground=raritycolor, font=self.font_tuple_create('tooltip_name'))
-        text.tag_configure('rarity', foreground=raritycolor, font=self.font_tuple_create('tooltip_body'))
-        text.tag_configure('head', foreground=self.theme['tooltip']['head']['fg'], font=self.font_tuple_create('tooltip_head'))
-        text.tag_configure('subhead', foreground=self.theme['tooltip']['subhead']['fg'], font=self.font_tuple_create('tooltip_subhead'))
-        text.tag_configure('who', foreground=self.theme['tooltip']['who']['fg'], font=self.font_tuple_create('tooltip_subhead'))
-        text.tag_configure('distance', foreground=self.theme['tooltip']['distance']['fg'], font=self.font_tuple_create('tooltip_distance'))
-        text.pack(fill="both", expand=True, padx=2, pady=2, side=BOTTOM)
-        if name is None or name == '':
-            return
-
-        text.insert(END, name, 'name')
-        if 'mark' in item and item['mark']:
-            text.insert(END, ' '+item['mark'], 'name')
-        if 'modifiers' in item and item['modifiers']:
-            text.insert(END, ' '+('' if item['modifiers'][0] is None else ' '.join(item['modifiers'])), 'name')
-        text.insert(END, '\n')
-
-        if name in self.cache['shipTraitsFull']:
-            text.insert(END, self.cache['shipTraitsFull'][name]['desc'])
-
-        if tooltip is not None: text.insert(END, tooltip)
-
-        if environment in self.cache['traits'] and name in self.cache['traits'][environment]:
-            text.insert(END, self.cache['traits'][environment][name])
-
-        if environment in self.cache['boffTooltips'] and name in self.cache['boffTooltips'][environment]:
-                text.insert(END, self.cache['boffTooltips'][environment][name])
-
-        if key in self.cache['equipment'] and name in self.cache['equipment'][key]:
-            # Show the infobox data from json
-            html = self.cache['equipment'][key][name]
-
-            if 'rarity' in item and item['rarity']:
-                text.insert(END, item['rarity']+' ', 'rarity')
-            if 'type' in html and html['type']:
-                text.insert(END, html['type'], 'rarity')
-            if ('rarity' in item and item['rarity']) or ('type' in html and html['type']):
-                text.insert(END, '\n')
-            text.insert(END, '\n\n', 'distance')
-
-            for i in range(1,9):
-                t = html["head"+str(i)].replace("*","  • ").strip()
-                if t.strip() != '':
-                    text.insert(END, self.deHTML(self.compensateInfoboxString(t))+'\n','head')
-                    text.insert(END, '\n', 'distance')
-                t = html["subhead"+str(i)].replace("*","  • ").strip()
-                if t.strip() != '':
-                    text.insert(END, self.deHTML(self.compensateInfoboxString(t))+'\n', 'subhead')
-                    text.insert(END, '\n', 'distance')
-                t = html["text"+str(i)].replace("*","  • ").strip()
-                if t.strip() != '':
-                    text.insert(END, self.deHTML(self.compensateInfoboxString(t))+'\n')
-                    text.insert(END, '\n', 'distance')
-
-
-        text.configure(state=DISABLED)
-
-    def context_menu_callback(self, event, canvas: Canvas, key: str, i: int, type:str, img: tuple, args):
-        """openens context menu
-        Parameters:
-        - event: click event
-        - canvas: the canvas that acts as slot (-button)
-        - key: identifies the slot type as in self.build[key] (self.build['boffs'][key] for boff slots)
-        - i: index within slot type; 0 identifies the first item in the slot type group, 1 identifies the
-            second and so on (self.build[key][i])
-        - type: 'trait' / 'item' / 'boffs'
-        - img: tuple containing the identifiers for the two image layers (item image and rarity image)
-        - args: variable information depending on type
-            - for equipment (type = 'item'): list-> First: type_key as in self.cache['equipment'][type_key],
-            Second *Not used*: title for picker window, Third *not used*: empty string, 
-            Fourth: 'space' or 'ground'
-        """
-        # saves information about current slot
-        self.cm_current_data = {
-            'canvas': canvas,
-            'key': key,
-            'i': i,
-            'type': type,
-            'img': img,
-            'args': args
-        }
-        # shows the menu
-        self.context_menu.tk_popup(event.x_root, event.y_root)
-
-    def context_menu_copy(self):
-        """stores the item inside the slot the context menu was opened on"""
-        item = self.build[self.cm_current_data['key']][self.cm_current_data['i']]
-        if isinstance(item, dict): 
-            self.cm_item = copy.copy(item) # insert a copy not a reference
-            self.cm_item['image'] = self.cache['equipmentWithImages'][self.cm_current_data['args'][0]][item['item']]
-            self.cm_item_slot = self.cm_current_data['key']
-        else: self.cm_item = None
-    
-    def context_menu_paste(self):
-        """slots the copied item into the slot the context menu was opened on"""
-        if self.cm_item is not None and \
-                    self.paste_restriction(self.cm_item_slot, self.cm_current_data['key'], self.cm_item['item']):
-            # pass a copy of self.cm_item to allow for multiple pastes - 
-            # set_slot otherwise deletes self.cm_item['image'] which is required for each paste process
-            self.set_slot(self.cm_current_data['canvas'], copy.copy(self.cm_item), self.cm_current_data['key'], 
-                self.cm_current_data['i'], self.cm_current_data['type'], self.cm_current_data['img'], 
-                self.cm_current_data['args'])
-            self.auto_save_queue()
-
-    def context_menu_clear(self):
-        """clears slot that the context menu was opened on"""
-        self.clear_slot(self.cm_current_data['canvas'], self.cm_current_data['key'], self.cm_current_data['i'], 
-                self.cm_current_data['type'], self.cm_current_data['img'])
-        self.auto_save_queue()
-
-    def context_menu_edit(self):
-        """opens edit window for current slot"""
-
-        # configure window
-        edit_window = Toplevel(self.window, padx=10, pady=10, bg=self.theme['app']['bg'])
-        edit_window.transient(self.window)
-        edit_window.title('Edit Rarity, Mark and Modifiers')
-        content_frame = Frame(edit_window, bg=self.theme['app']['fg'], padx=5, pady=5)
-        content_frame.pack()
-
-        # use copy of current item to allow for discarding the changes
-        item = copy.copy(self.build[self.cm_current_data['key']][self.cm_current_data['i']])
-        
-        # inserts option menus and their logic
-        self.setupRarityFrame(content_frame, item)
-
-        # setting up buttons
-        button_frame = Frame(content_frame, bg=self.theme['app']['fg'])
-        button_frame.grid_columnconfigure(0, weight=1)
-        button_frame.grid_columnconfigure(1, weight=1)
-        button_frame.pack(side=TOP, fill=X)
-        close_button = HoverButton(button_frame, text='Close', padx=5, pady=5, **self.theme['button'])
-        save_button = HoverButton(button_frame, text='Save', padx=5, pady=5, **self.theme['button'])
-        close_button.bind('<Button-1>', lambda e: edit_window.destroy())
-        save_button.bind('<Button-1>', lambda e: self.store_item_and_quit(item, self.cm_current_data,
-                edit_window))
-        close_button.grid(row=0, column=0, sticky='ew', padx=(0, 5), pady=(5, 0))
-        save_button.grid(row=0, column=1, sticky='ew', padx=0, pady=(5, 0))
-
-
-        # finalizing
-        edit_window.wait_visibility()    #Implemented for Linux
-        edit_window.grab_set()
-        edit_window.update()
-        edit_window.geometry((f'''{edit_window.winfo_width()}x{edit_window.winfo_height()}'''
-                f'''{self.pickerLocation(edit_window.winfo_width(), edit_window.winfo_height())}'''))
-        edit_window.resizable(True, True)
-        edit_window.wait_window()
-        self.auto_save_queue()
-
-    def store_item_and_quit(self, item, slot, window):
-        """
-        stores equipment item to self.build[key][index], updates hover event and closes window
-        
-        Parameters:
-        - :param item: item dict to be stored
-        - :param slot: slot information of the affected slot
-        - :param window: window to be closed
-        """
-        # see self.context_menu_callback for info about contents of parameter 'slot'
-
-        # store item
-        self.build[slot['key']][slot['i']] = item
-
-        # update hover bindings
-        tooltip_uuid = self.uuid_assign_for_tooltip()
-        environment = slot['args'][3] if len(slot['args']) >= 4 else 'space'
-        slot['canvas'].bind('<Enter>', lambda e:
-                self.setupInfoboxFrameTooltipDraw(tooltip_uuid, item, slot['args'][0], environment))
-        slot['canvas'].bind('<Leave>', lambda e: self.setupInfoboxFrameLeave(tooltip_uuid))
-
-        # update rarity overlay
-        slot['canvas'].itemconfig(slot['img'][1], image=self.cache['overlays'][item['rarity'].lower()])
-
-        # close window
-        window.destroy()
-
-
-    def paste_restriction(self, old_slot, new_slot, name):
-        """checks whether the item can fit into the new slot
-        
-        Parameters:
-        - :param old_slot: key of the old slot
-        - :param new_slot: key of the new slot
-        - :param name: name of the item that was tried to paste"""
-
-        # same slot
-        if old_slot == new_slot: return True 
-
-        # tac, sci and eng consoles can also be slotted in uni console slots
-        if (old_slot == 'tacConsoles' or old_slot == 'sciConsoles' or old_slot == 'engConsoles') \
-                and new_slot == 'uniConsoles': 
-            return True
-
-        # uni consoles can be slotted in tac, sci and eng slots; 
-        # self.cache['equipment']['Ship ... Console'] contains all valid items for that slot including uni consoles
-        if new_slot == 'tacConsoles' and name in self.cache['equipment']['Ship Tactical Console'].keys():
-            return True
-        if new_slot == 'sciConsoles' and name in self.cache['equipment']['Ship Science Console'].keys():
-            return True
-        if new_slot == 'engConsoles' and name in self.cache['equipment']['Ship Engineering Console'].keys():
-            return True
-
-        # some fore weapons can also be slotted in aft and vice versa
-        if (old_slot == 'foreWeapons' or old_slot == 'aftWeapons') and \
-                (new_slot == 'foreWeapons' or new_slot == 'aftWeapons'):
-            if name in self.cache['equipment'][self.keys[new_slot]].keys():
-                return True
-
-        # if none of the above applies the item is incompatible with the new slot
-        return False
-
-    def radiobuttonVarUpdateCallbackToggle(self, varObj, choice):
-        """Insert the radio setting -- typically used from the frame to widen the click zone"""
-        varObj.set(choice)
-
-
-    def checkbuttonVarUpdateCallbackToggle(self, varObj):
-        """Toggle the checkbox setting -- typically used from the frame to widen the click zone"""
-        current = not(varObj.get())
-        varObj.set(current)
-
-
-    def checkbuttonVarUpdateCallback(self, var, masterkey, key="", text=""):
-        """Updates self.build[masterkey][key][text] to var; masterkey, key and text determine the level and identifier the var is inserted, allowing for 3-level depth at maximum. key and text can be left empty is not needed"""
-        if masterkey not in self.build:
-            return
-        if key != "" and text !="":
-            self.build[masterkey][key+"|"+text] = var
-        elif key != "" and text=="":
-            self.build[masterkey][key] = var
-        elif key == "" and text == "":
-            self.build[masterkey] = var
-        self.setupCurrentBuildTagFrames()
-        self.logWriteSimple('checkbuttonCallback', var, 2, [masterkey, key, text])
-        self.auto_save_queue()
-
-    def checkbuttonBuildBlock(self, window, frame: Frame, values, bg, fg, pfont: font, masterkey: str, key = str(""), geomanager="grid", orientation=HORIZONTAL, rowoffset=0, columnoffset=0,  alignment=TOP):
-        """Inserts a series of Checkbuttons either horizontally or vertically, either row for row in the grid of the parent frame or packed into the parent
-        frame on the given side. Parameters:
-        window: Toplevel or Tkinter window mainlooping;
-        frame: the parent frame that the checkboxes get inserted to (must be managed by the geomanager stated in parameter geomanager);
-        values: list or dictionary containing the individual checkbuttons texts, each entry has to have a correspondence inside the dictionary the checkbuttons values will be saved to;
-        bg: background for text and checkboxes; fg: text color; masterkey: first-level identifier of the corresponding dictionary;
-        key: second-level identifier of the corresponding dictionary;
-        geomanager: which geomanager manages frame;
-        orientation: orientation of checkbutton sequence;
-        rowoffset / columnoffset: if frame is managed by grid, then they determine the cell the first checkbutton will be inserted, subsequent Checkbuttons will be insertet left / below it;
-        alignment: if frame is managed by pack, then the Checkbuttons will be aligned at that side inside the frame
-
-        The method returns the number of checkbuttons inserted"""
-        if geomanager == "grid":                                                            # prepares frames for grid
-            topframe = frame
-            insertrow = rowoffset
-            insertcolumn = columnoffset
-        elif geomanager == "pack":                                                          # prepares frames for pack
-            topframe = Frame(frame, bg=bg, highlightthickness=0)
-            topframe.pack(side=alignment, fill=BOTH)
-            insertrow = 0
-            insertcolumn = 0
-        else: return                                                                        # wrong geomanager identifier aborts
-        count = 0
-        for t in values:                                                                    # repeats the process for each element of the imputted list
-            itemframe = Frame(topframe, highlightthickness=0, bg=bg)                        # Checkbutton and corresponding Label are grouped up in a Frame
-            if orientation==HORIZONTAL:                                                     # places the frame at the right of the last
-                topframe.columnconfigure(insertcolumn, weight=1)
-                itemframe.grid(row=insertrow, column=insertcolumn, padx=16, sticky="n")
-                insertcolumn +=1
-            elif orientation==VERTICAL:                                                     # places the frame below the last
-                topframe.rowconfigure(insertrow, weight=1)
-                itemframe.grid(row=insertrow, column=insertcolumn, padx=16, sticky="w")
-                insertrow +=1
-            lvar = -1
-            if key != "":                                                                   # searches the build for the individual checkbuttons saved value
-                if key+"|"+t.lower() in self.build[masterkey]:
-                    lvar = self.build[masterkey][key+"|"+t.lower()]
-                txt = t
-            elif key == "":
-                if t in self.build[masterkey]:
-                    lvar = self.build[masterkey][t]
-                key = t                                                                     # adjustment if tags dictionary is only 2 levels deep instead of 3
-                txt = ""                                                                    #   ""
-            if lvar == -1: lvar = 0
-            v = IntVar(window, value=lvar)                                                  # trace-able variable
-            Checkbutton(itemframe, bg=bg, fg = "#000000", variable=v, activebackground=bg).pack(side=LEFT, ipadx=1, padx=0)
-            v.trace_add("write", lambda c1, c2, c3, var=v, text=txt, k=key, m=masterkey: self.checkbuttonVarUpdateCallback(var.get(), m, k, text)) # adds the trace to the variable, so it is updated on change
-            l = Label(itemframe, fg=fg, bg=bg, text=t.capitalize(), font=pfont)             # Label for the checkbutton
-            l.pack(side=LEFT, ipadx=0, padx=0)
-            l.bind("<Button-1>", lambda e, var=v: self.checkbuttonVarUpdateCallbackToggle(var)) # synchonizes clicking on the label and on the checkbutton itself
-            count +=1
-        return count
-
-
-    def buildTagCallback(self):
-        tagwindow = Toplevel(self.window, bg=self.theme['app']["bg"])
-        tagwindow.resizable(False, False)
-        tagwindow.transient(self.window)
-        #tagwindow.attributes('-topmost', 1)
-        tagwindow.title("Build Tags")
-
-        if 'curated' in self.build['tags'] and self.build['tags']['curated'] % 7 == 3: #Creates "Curated Build" Label if necessary
-            Label(tagwindow, bg=self.theme['app']['bg']).pack(ipadx=12, fill=BOTH)
-            Label(tagwindow, bg=self.theme['app']['fg'], text="CURATED BUILD", fg=self.theme['app']['bg'], font=self.font_tuple_merge("app", weight="bold", size=15)).pack(ipady=4, padx=15, fill=X)
-
-        tagframe = Frame(tagwindow, bg=self.theme['app']["fg"])  #tagframe: contains build tags
-        tagframe.pack(expand=True, padx=15, pady=15, fill=BOTH)
-
-        roleframe = Frame(tagframe, highlightthickness=0, bg=self.theme['app']["fg"]) #roleframe: frame for build roles
-        roleframe.grid(row=0, column=0, columnspan=4, sticky="nsew")
-        Label(roleframe, text="Role:", fg=self.theme['label']['bg'], bg=self.theme['app']['fg'], font=self.font_tuple_create("button_heavy")).grid(row=0, column=0, columnspan=6, sticky="new")
-        self.checkbuttonBuildBlock(tagwindow, roleframe, self.settings['tags']['role'], self.theme['app']['fg'], "#ffffff", self.font_tuple_merge("app", weight="bold"), 'tags', "role", "grid", HORIZONTAL, 1)
-        Frame(tagframe, highlightthickness=0, bg=self.theme['app']["fg"]).grid(row=1, column=0, columnspan=4)
-        tagframe.rowconfigure(1, minsize=12)
-
-        mdmgfr = Frame(tagframe, highlightthickness=0,  bg=self.theme['app']["fg"]) #mdmgfr: main damage frame
-        mdmgfr.grid(row=2, column=0, sticky="nsew", columnspan=4)
-        Frame(tagframe, highlightthickness=0, bg=self.theme['app']["fg"]).grid(row=3, column=0, columnspan=4)
-        tagframe.rowconfigure(3, minsize=12)
-        Label(mdmgfr, text="Main Damage Type:", fg=self.theme['label']['bg'], bg=self.theme['app']['fg'],font=self.font_tuple_create("button_heavy")).grid(row=0, column=0, columnspan=5, sticky="new")
-        self.checkbuttonBuildBlock(tagwindow, mdmgfr, self.settings['tags']['maindamage'], self.theme['app']['fg'], "#ffffff", self.font_tuple_merge("app", weight="bold"), 'tags', "maindamage", "grid", HORIZONTAL, 1)
-
-        etypefr = Frame(tagframe, highlightthickness=0, bg=self.theme['app']["fg"]) #etypefr: energy type frame
-        etypefr.grid(row=4, column=0, sticky="n")
-        tagframe.columnconfigure(0, weight=1)
-        Frame(tagframe, highlightthickness=0, bg=self.theme['app']["fg"]).grid(row=5, column=0, columnspan=4)
-        tagframe.rowconfigure(5, minsize=12)
-        Label(etypefr, text="Damage Type:", fg=self.theme['label']['bg'], bg=self.theme['app']['fg'],font=self.font_tuple_create("button_heavy")).grid(row=0, column=0, sticky="new")
-        self.checkbuttonBuildBlock(tagwindow, etypefr, self.settings['tags']['energytype'], self.theme['app']['fg'], "#ffffff", self.font_tuple_merge("app", weight="bold"), 'tags', "energytype", "grid", VERTICAL, 1)
-
-        wtypefr = Frame(tagframe, highlightthickness=0,  bg=self.theme['app']["fg"]) #wtypefr: weapon type frame
-        wtypefr.grid(row=4, column=1, sticky="n")
-        tagframe.columnconfigure(1, weight=1)
-        Label(wtypefr, text="Weapons Type:", fg=self.theme['label']['bg'], bg=self.theme['app']['fg'],font=self.font_tuple_create("button_heavy")).grid(row=0, column=0, sticky="new")
-        self.checkbuttonBuildBlock(tagwindow, wtypefr, self.settings['tags']['weapontype'], self.theme['app']['fg'], "#ffffff", self.font_tuple_merge("app", weight="bold"), 'tags', "weapontype", "grid", VERTICAL, 1)
-
-        stypefr = Frame(tagframe, highlightthickness=0, bg=self.theme['app']["fg"])  #stypefr: build state type frame
-        stypefr.grid(row=4, column=2, sticky="n")
-        tagframe.columnconfigure(2, weight=1)
-        Label(stypefr, text="State of the Build:", fg=self.theme['label']['bg'], bg=self.theme['app']['fg'],font=self.font_tuple_create("button_heavy")).grid(row=0, column=0, sticky="new")
-        i = 1
-        if "state" in self.build['tags']:
-            lvar = self.build['tags']["state"]
-        else:
-            lvar = 0
-        tagvar = IntVar(tagwindow, value=lvar)
-
-        for tag in self.options_tags:
-            itemframe = Frame(stypefr, highlightthickness=0, bg=self.theme['app']['fg'])
-            itemframe.grid(row=i, column=0, padx=16, sticky="w")
-            selection_number = i-1
-            Radiobutton(itemframe, bg=self.theme['app']['fg'], fg = "#000000", variable=tagvar, value=selection_number, activebackground=self.theme['app']['fg']).pack(side=LEFT, ipadx=1, padx=0)
-            l = Label(itemframe, fg="#ffffff", bg=self.theme['app']['fg'], text=tag, font=self.font_tuple_merge("app", weight="bold"))
-            l.pack(side=LEFT, ipadx=0, padx=0)
-            l.bind("<Button-1>", lambda e, var=tagvar,choice=selection_number: self.radiobuttonVarUpdateCallbackToggle(var, choice))
-
-            i += 1
-        tagvar.trace_add("write", lambda c1, c2, c3, var=tagvar, k="state", m='tags': self.checkbuttonVarUpdateCallback(var.get(), m, k))
-
-        Frame(tagframe, highlightthickness=0, bg=self.theme['app']["bg"]).grid(row=6, column=0, columnspan=4, sticky="nsew")
-        tagframe.rowconfigure(6, minsize=12)
-
-        pvpframe = Frame(tagframe, highlightthickness=0,  bg=self.theme['app']['fg']) #pvpframe: Frame for PvP roles
-        pvpframe.grid(row=7, column=0, columnspan=4, sticky="nsew")
-        pvptitleframe = Frame(pvpframe, highlightthickness=0, bg=self.theme['app']['fg'])
-        pvptitleframe.grid(row=0, column=0, columnspan=4, sticky='nsew')
-        self.checkbuttonBuildBlock(tagwindow, pvptitleframe, ["PvP"], self.theme['app']['fg'], self.theme['label']['bg'], self.font_tuple_create("title2"), 'tags')
-        self.checkbuttonBuildBlock(tagwindow, pvpframe, self.settings['tags']['pvprole'], self.theme['app']['fg'], "#ffffff", self.font_tuple_merge("app", weight="bold"), 'tags', 'pvprole', rowoffset=1)
-
-        Frame(tagframe, highlightthickness=0, bg=self.theme['app']['bg']).grid(row=9, column=0, columnspan=4, sticky="nsew")
-        tagframe.rowconfigure(9, minsize=12)
-
-        budgetframe = Frame(tagframe, highlightthickness=0, bg=self.theme['app']['fg'])
-        budgetframe.grid(row=10, column=0, columnspan=4, sticky="nsew")
-        Label(budgetframe, text="Budget Limitations:", fg=self.theme['label']['bg'], bg=self.theme['app']['fg'],font=self.font_tuple_create("button_heavy")).grid(row=0, column=0, columnspan=4, sticky="new")
-        self.checkbuttonBuildBlock(tagwindow, budgetframe, self.settings['tags']['budget'], self.theme['app']['fg'], "#ffffff", self.font_tuple_merge("app", weight="bold"), 'tags', 'budget', rowoffset=1)
-
-        tagwindow.wait_visibility()
-        tagwindow.grab_set()
-        tagwindow.update()
-        tagwindow.geometry(f'{tagwindow.winfo_width()}x{tagwindow.winfo_height()}')
-        tagwindow.wait_window()
-
-
-    def setupDoffListFrame(self, frame, environment='space'):
-        doffEnvironment = environment.title()
-        isSpace = False if environment == 'ground' else True
-        self.precacheDoffs(doffEnvironment)
-        doff_list = sorted([self.deWikify(item) for item in list(self.cache['doffNames'][doffEnvironment].keys())])
-
-        DoffFrame = Frame(frame, bg=self.theme['frame_light']['bg'], padx=5, pady=3)
-        DoffFrame.pack(side=LEFT, fill=Y, expand=True)
-        DoffFrame.grid_columnconfigure(2, weight=1, uniform=environment+'ColDoffList')
-
-        DoffLabel = Label(DoffFrame, text=environment.title()+" Duty Officers", bg=self.theme['entry_dark']['bg'], fg=self.theme['entry_dark']['fg'], width=60)
-        DoffLabel.grid(row=0, column=0, columnspan=3, sticky='nsew')
-
-        for i in range(6):
-            v0 = StringVar(self.window)
-            v1 = StringVar(self.window)
-            v2 = StringVar(self.window)
-            #m = OptionMenu(DoffFrame, v0, 'NAME', *['A','B','C'])
-            #m.grid(row=i+1, column=0, sticky='nsew')
-            #m.configure(bg=self.theme['frame_light']['bg'],fg=self.theme['frame_light']['fg'], borderwidth=0, highlightthickness=0, state=DISABLED)
-            m = OptionMenu(DoffFrame, v1, 'SPECIALIZATION', *doff_list)
-            m.grid(row=i+1, column=1, sticky='nsew')
-            m.configure(bg=self.theme['frame_light']['bg'],fg=self.theme['frame_light']['fg'], borderwidth=0, highlightthickness=0, width=23)
-            m = OptionMenu(DoffFrame, v2, 'EFFECT\nOTHER', '')
-            m.grid(row=i+1, column=2, sticky='nsew')
-            m.configure(bg=self.theme['frame_light']['bg'],fg=self.theme['frame_light']['fg'], borderwidth=0, highlightthickness=0,font=self.theme['text_small']['font_object'], wraplength=340)
-            #DoffFrame.grid_rowconfigure(i+1, weight=1, uniform='doffFrameListRow{}'.format(i+1))
-            if self.build['doffs'][environment][i] is not None:
-                v0.set(self.build['doffs'][environment][i]['name'])
-                v1.set(self.build['doffs'][environment][i]['spec'])
-                v2.set(self.doffSpecClean(self.build['doffs'][environment][i]['effect']))
-                m['menu'].delete(0, END)
-                doff_desclist = sorted([self.doffStripPrefix(self.cache['doffs'][doffEnvironment][item]['description'], isSpace) for item in list(self.cache['doffs'][doffEnvironment].keys()) if v1.get() in self.cache['doffs'][doffEnvironment][item]['name']])
-
-                for desc in doff_desclist:
-                    m['menu'].add_command(label=desc, command=lambda v2=v2,value=desc: v2.set(value))
-
-            v1.trace_add("write", lambda v,i,m,menu=m,v0=v1,v1=v2,row=i:self.doffSpecCallback(menu, v0, v1, row, isSpace))
-            v2.trace_add("write", lambda v,i,m,menu=m,v0=v1,v1=v2,row=i:self.doffEffectCallback(menu, v0, v1, row, isSpace))
-
-    def doffSpecClean(self, text):
-        text = text.replace('; ', '\n')
-        text = text.replace(' + ', '\n')
-        text = text.replace('+ ', '\n')
-        return text
-
-    def setupDoffFrame(self, frame):
-        self.clearFrame(frame)
-        mainFrame = Frame(frame, bg=self.theme['frame']['bg'])
-        mainFrame.pack(side='bottom', fill=BOTH, expand=True, pady=(5,0))
-
-        self.setupDoffListFrame(mainFrame, 'space')
-        DoffBreak = Frame(mainFrame, bg=self.theme['entry_dark']['bg'], width=10)
-        DoffBreak.pack(side='left')
-        self.setupDoffListFrame(mainFrame, 'ground')
-
-    def setupLogoFrame(self):
-        self.clearFrame(self.logoFrame)
-
-        #maxWidth = self.window.winfo_screenwidth()
-        #if maxWidth > self.windowWidth:
-            #maxWidth = self.windowWidth
-        self.images['logoImage'] = self.loadLocalImage("logo_bar.png", width=self.windowWidth, height=self.logoHeight)
-
-        Label(self.logoFrame, image=self.images['logoImage'], borderwidth=0, highlightthickness=0).pack()
-
-    def setupFooterFrame(self):
-        self.footerFrame = Frame(self.containerFrame, bg=self.theme['app']['bg'], height=20)
-        self.footerFrame.pack(fill='both', side='bottom', expand=False)
-
-        self.footerFrameL = Frame(self.footerFrame, bg=self.theme['app']['bg'])
-        self.footerFrameL.grid(row=0, column=0, sticky='w')
-        # text color currently set to yellow to temporarily hide the log
-        footerLabelL = Label(self.footerFrameL, textvariable=self.log, fg=self.theme['app']['bg'], bg=self.theme['app']['bg'], anchor='w', font=self.font_tuple_create('text_small'))
-        footerLabelL.grid(row=0, column=0, sticky='w')
-
-        self.footerFrameR = Frame(self.footerFrame, bg=self.theme['app']['bg'])
-        self.footerFrameR.grid(row=0, column=1, sticky='e')
-        footerLabelR = Label(self.footerFrameR, textvariable=self.logmini, fg=self.theme['app']['bg'], bg=self.theme['app']['bg'], anchor='e', font=self.font_tuple_create('text_highlight'))
-        footerLabelR.grid(row=0, column=0, sticky='e')
-
-        self.footerFrame.grid_columnconfigure(0, weight=2, uniform="footerlabel")
-        self.footerFrame.grid_columnconfigure(1, weight=2, uniform="footerlabel")
-
-
-    def lineTruncate(self, content, length=500):
-        return '\n'.join(content.split('\n')[-1*length:])
-
-    def setFooterFrame(self, leftnote, rightnote=None):
-        """Set up footer frame with given item"""
-
-        leftnote = leftnote[:200]
-        rightnote = rightnote[:150]
-
-        if not len(leftnote):
-            self.log.set(self.log.get())
-        else:
-            self.log.set(leftnote)
-
-        if not len(rightnote):
-            self.logmini.set(self.logmini.get())
-        else:
-            self.logmini.set(rightnote)
-
-
-    def setupSkillMenuFrame(self, parentFrame):
-        self.clearFrame(parentFrame)
-
-        settingsMenuSkill = {
-            'Space Skill Tree'             : {'type' : 'button_block', 'var_name' : 'spaceSkillButton', 'callback' : self.focusSpaceSkillBuildFrameCallback, 'colWeight' : 1},
-            'Ground Skill Tree'            : {'type' : 'button_block', 'var_name' : 'groundSkillButton', 'callback' : self.focusGroundSkillBuildFrameCallback, 'colWeight' : 1},
-        }
-
-        self.create_item_block(parentFrame, theme=settingsMenuSkill, shape='row', elements=1)
-
-    def menu_clear_callback(self, choice):
-        if self.in_splash():
-            return
-        self.logWriteSimple('menu', 'clear', 2, [choice])
-        if choice == 'Clear all':
-            self.clearBuildCallback()
-        elif choice == 'Clear skills':
-            self.reset_build_skill()
-            self.focusSkillBuildFrameCallback('space')
-
-    def setupMenuFrame(self):
-        self.clearFrame(self.menuFrame)
-        col = 0
-
-        exportImportFrame = Frame(self.menuFrame, bg=self.theme['frame']['bg'])
-        exportImportFrame.grid(row=0, column=col, sticky='nsew')
-        settingsMenuExport = {
-            'default': {'sticky': 'n', 'bg': self.theme['button_medium']['bg'], 'fg': self.theme['button_medium']['fg'], 'font_data': self.font_tuple_create('button_medium')},
-            'Save': {'type': 'button_block', 'var_name': 'exportFullButton', 'callback': self.exportCallback},
-            'Open': {'type': 'button_block', 'var_name': 'importButton', 'callback': self.importCallback},
-            'Clear...': {'type': 'menu', 'var_name': 'clearButton', 'setting_options': ['Clear all', 'Clear skills'], 'callback': 'menu_clear_callback'},
-        }
-        self.create_item_block(exportImportFrame, theme=settingsMenuExport, shape='row', elements=1)
-        col += 1
-
-        settingsMenuTop = {
-            'default': {'sticky': 'n', 'bg': self.theme['button_heavy']['bg'], 'fg': self.theme['button_heavy']['fg'], 'font_data': self.font_tuple_create('button_heavy')},
-            'SPACE': {'type': 'button_block', 'var_name': 'spaceButton', 'callback': self.focusSpaceBuildFrameCallback},
-            'GROUND': {'type': 'button_block', 'var_name': 'groundButton', 'callback': self.focusGroundBuildFrameCallback},
-            'SKILL TREE': {'type': 'button_block', 'var_name': 'skillButton', 'callback': self.focusSkillTreeFrameCallback},
-        }
-        self.create_item_block(self.menuFrame, row=0, col=col, theme=settingsMenuTop, shape='row', elements=1)
-        col += 3
-
-        buttonSettings = Frame(self.menuFrame, bg=self.theme['frame']['bg'])
-        buttonSettings.grid(row=0, column=col, sticky='nsew')
-        settingsMenuSettings = {
-            'default': {'sticky': 'n', 'bg': self.theme['button_medium']['bg'], 'fg': self.theme['button_medium']['fg'], 'font_data': self.font_tuple_create('button_medium')},
-            'Export reddit': {'type': 'button_block', 'var_name': 'exportRedditButton', 'callback': self.export_reddit_callback},
-            'Library'   : { 'type' : 'button_block', 'var_name' : 'libraryButton', 'callback' : self.focusLibraryFrameCallback}, # library button  self.focusLibraryFrameCallback
-            'Settings'  : { 'type' : 'button_block', 'var_name' : 'settingsButton', 'callback' : self.focusSettingsFrameCallback, 'image': self.three_bars},
-        }
-
-        self.create_item_block(buttonSettings, theme=settingsMenuSettings, shape='row', elements=1)
-        col += 1
-
-        for i in range(5):
-            self.menuFrame.grid_columnconfigure(i, weight=1, uniform="mainCol")
-
-    def setupTierFrame(self, tier):
-        #l = Label(self.shipTierFrame, text="Tier:", fg=self.theme['label']['fg'], bg=self.theme['label']['bg'], font=self.theme['text_small']['font_object'])
-        #l.grid(row=0, column=0, sticky='nsew')
-        #l.configure(borderwidth=0, highlightthickness=0)
-        tier_list = self.getTierOptions(tier)
-        if len(tier_list) > 1:
-            m = OptionMenu(self.shipTierFrame, self.backend["tier"], *tier_list)
-        else:
-            m = Label(self.shipTierFrame, text=tier_list[0], justify=LEFT)
-
-        m.grid(column=1, row=0, sticky='swe', pady=(1,0), padx=(1,0))
-        m.configure(width=6, height=1, bg=self.theme['button']['bg'],fg=self.theme['button']['fg'], borderwidth=0, highlightthickness=0, font=self.theme['text_small']['font_object'])
-
-
-    def setupShipImageFrame(self):
-        try:
-            self.backend['shipHtml'] = self.getShipFromName(self.ships, self.build['ship'])
-            ship_image = self.backend['shipHtml']['image'].replace(' ','_')
-            self.shipImg = self.fetchOrRequestImage(self.wikiImages+ship_image, self.build['ship'], self.imageBoxX, self.imageBoxY)
-        except:
-            self.shipImg = self.getEmptyFactionImage()
-        self.setShipImage(self.shipImg)
-
-    def setupTagsFrame(self, parent_frame, environment='space'):
-        b = HoverButton(parent_frame, text="Build Tags", fg=self.theme['button_heavy']['fg'], bg=self.theme['button_heavy']['bg'], activebackground=self.theme['button_heavy']['hover'], font=self.font_tuple_create('button_heavy'), command=lambda: self.buildTagCallback())
-        b.pack(fill=X, side=TOP)
-        f = Frame(parent_frame, bg=self.theme['frame']['bg'])
-        f.pack(fill=BOTH, side=TOP)
-
-        if environment == 'skill':
-            self.skillBuildTagFrame = f
-        elif environment == 'ground':
-            self.groundBuildTagFrame = f
-        else:
-            self.shipBuildTagFrame = f
-
-        self.updateTagsFrame(environment)
-
-
-    def updateTagsFrame(self, environment='space'):
-        if environment == 'skill':
-            parent_frame = self.skillBuildTagFrame
-        elif environment == 'ground':
-            parent_frame = self.groundBuildTagFrame
-        else:
-            parent_frame = self.shipBuildTagFrame
-
-        self.clearFrame(parent_frame)
-
-        for i in range(4):
-            parent_frame.grid_columnconfigure(i, weight=1, uniform='tagViewCol')
-
-        # Columns to gather in -- should be more programmatic
-        grid_width = 4
-        tag_group = {
-            'maindamage': 1,
-            'energytype': 3,
-            'weapontype': 2,
-            'state': 0,
-            'role': 0,
-            'pvprole': 0,
-            'budget':3
-        }
-
-        tag_grid = [1] * grid_width
-        for tag in sorted(self.build['tags']):
-            if tag != 'state' and not self.build['tags'][tag]:
-                continue
-
-            tags = tag.split('|')
-            group_tag = tags[0].lower()
-            group_col = tag_group[group_tag] if group_tag in tag_group else (grid_width - 1)
-            if tag == 'state':
-                column = 0
-                row = 0
-                columnspan = grid_width
-                pad_y = 5
-                font_theme = 'text_contrast'
-            else:
-                column = group_col
-                columnspan = 1
-                row = tag_grid[group_col]; tag_grid[group_col] += 1
-                pad_y = 0
-                font_theme = 'app'
-
-            display_tag = tags[-1].title() if tag != 'state' else self.options_tags[self.build['tags'][tag]]
-
-            l = Label(parent_frame, text=display_tag, fg=self.theme['frame']['fg'], bg=self.theme['frame']['bg'], font=self.font_tuple_create(font_theme))
-            l.grid(row=row, column=column, columnspan=columnspan, pady=pad_y)
-        parent_frame.update()
-
-
-    def setupCaptainFrame(self, charInfoFrame, environment='space'):
-        self.precacheFactions()
-        self.precacheReputations()
-        row = 0
-
-        Label(charInfoFrame, text="Elite Captain", fg=self.theme['label']['fg'], bg=self.theme['label']['bg']).grid(column=0, row = row, sticky='e')
-        m = Checkbutton(charInfoFrame, variable=self.backend["eliteCaptain"], fg=self.theme['label']['fg'], bg=self.theme['label']['bg'], command=self.eliteCaptainCallback)
-        m.grid(column=1, row=row, sticky='w', pady=2, padx=2)
-        m.configure(fg=self.theme['label']['fg'], bg=self.theme['label']['bg'], borderwidth=0, highlightthickness=0)
-        row += 1
-
-        captainSettingsDefaults = {
-            'default': {'store': 'backend', 'sticky': 'nsew'},
-            # 'Elite Captain': {'col': 2, 'type': 'optionmenu', 'var_name': 'eliteCaptain', 'boolean': True, 'callback': self.eliteCaptainCallback},
-            'Captain Career': {'col': 2, 'type': 'optionmenu', 'var_name': 'career', 'setting_options': ['', 'Tactical', 'Engineering', 'Science']},
-            'Faction': {'col': 2, 'type': 'optionmenu', 'var_name': 'captain', 'var_sub_name': 'faction', 'setting_options': self.factionNames},
-            'Species': {'col': 2, 'type': 'optionmenu', 'var_name': 'species', 'setting_options': self.speciesNames['all']},
-            'Primary Spec': {'col': 2, 'type': 'optionmenu', 'var_name': 'specPrimary', 'setting_options': sorted(self.cache['specsPrimary'])},
-            'Secondary Spec': {'col': 2, 'type': 'optionmenu', 'var_name': 'specSecondary', 'setting_options': sorted(self.cache['specsSecondary'])},
-        }
-        self.create_item_block(charInfoFrame, theme=captainSettingsDefaults, row=row)
-
-        charInfoFrame.grid_columnconfigure(1, weight=1, uniform="captColSpace")
-
-    def updateShipDesc(self, event):
-        self.build['playerShipDesc'] = self.shipDescText.get("1.0", END)
-        self.auto_save_queue()
-
-    def updatePlayerDesc(self, event):
-        self.build['playerDesc'] = self.charDescText.get("1.0", END)
-        self.auto_save_queue()
-
-    def setShipImage(self, suppliedImage=None):
-        if suppliedImage is None: suppliedImage = self.getEmptyFactionImage()
-        if suppliedImage == self.getEmptyFactionImage(): bgColor = self.theme['button']['bg']
-        else: bgColor = self.theme['space']['bg']
-
-        image1 = self.imageFromInfoboxName('Epic') if 'tier' in self.build and self.build['tier'] == "T6-X" else self.emptyImage
-
-        self.ship_image_canvas.itemconfig(self.ship_image,image=suppliedImage)
-        self.ship_image_canvas.configure(bg=bgColor)
-
-    def setCharImage(self, suppliedImage=None):
-        if suppliedImage is None: suppliedImage = self.getEmptyFactionImage()
-        if suppliedImage == self.getEmptyFactionImage(): bgColor = self.theme['button']['bg']
-        else: bgColor = self.theme['space']['bg']
-
-        self.ground_image_canvas.itemconfig(self.ground_image,image=suppliedImage)
-        self.ground_image_canvas.configure(bg=bgColor)
-
-        self.skill_image_canvas.itemconfig(self.skill_image,image=suppliedImage)
-        self.skill_image_canvas.configure(bg=bgColor)
-
-    def setupInfoFrame(self, environment='space'):
-        if environment == 'ground': parentFrame = self.groundInfoFrame
-        elif environment == 'skill': parentFrame = self.skillInfoFrame
-        else: parentFrame = self.shipInfoFrame
-
-        self.clearFrame(parentFrame)
-
-        LabelFrame = Frame(parentFrame, bg=self.theme['frame']['bg'])
-        LabelFrame.pack(fill=X, expand=False, anchor="n", side=TOP)
-
-        imageLabel = Canvas(LabelFrame, bg=self.theme['button']['bg'], borderwidth=0, highlightbackground='black', highlightthickness=3)
-        img0 = imageLabel.create_image(self.imageBoxX / 2, self.imageBoxY / 2, anchor="center", image=self.getEmptyFactionImage())
-        #img1 = imageLabel.create_image(imageBoxX / 2, imageBoxY / 2, anchor="center", image=self.emptyImage)
-        if environment == 'ground':
-            self.ground_image_canvas = imageLabel
-            self.ground_image = img0
-        elif environment == 'skill':
-            self.skill_image_canvas = imageLabel
-            self.skill_image = img0
-        else:
-            self.ship_image_canvas = imageLabel
-            self.ship_image = img0
-
-        imageLabel.grid(row=0, column=0, sticky='nsew')
-        LabelFrame.grid_columnconfigure(0, weight=0, minsize=self.imageBoxX)
-        LabelFrame.grid_rowconfigure(0, weight=0, minsize=self.imageBoxY)
-
-        if environment != 'skill':
-            NameFrame = Frame(parentFrame, bg=self.theme['frame_medium']['bg'])
-            NameFrame.pack(fill=X, expand=False, padx=(0, 5), pady=(5, 0), side=TOP)
-            NameFrame.grid_columnconfigure(1, weight=1)
-
-            row = 0
-            if environment == 'space':
-                self.shipTierFrame = Frame(LabelFrame, bg=self.theme['frame_medium']['bg'])
-                self.shipTierFrame.grid(column=0, row=row, sticky='se')
-                row += 1
-                labelFrame = Label(NameFrame, text="Ship: ", fg=self.theme['label']['fg'], bg=self.theme['label']['bg'])
-                labelFrame.grid(column=0, row = row, sticky='w', pady=(1,0))
-                self.shipButton = HoverButton(NameFrame, text=self.ship_name_wrap(empty=True), command=self.shipPickButtonCallback, bg=self.theme['frame_medium']['bg'], activebackground=self.theme['frame_medium']['hover'])
-                self.shipButton.grid(column=1, row=row, sticky='nwse')
-                row += 1
-
-            labelFrame = Label(NameFrame, text="{} Name:".format('Ship' if environment == 'space' else 'Toon'), fg=self.theme['label']['fg'], bg=self.theme['label']['bg'])
-            labelFrame.grid(row=row, column=0, sticky='w')
-            entryFrame = Entry(NameFrame, textvariable=self.backend['player{}Name'.format('Ship' if environment == 'space' else '')], fg=self.theme['label']['fg'], bg=self.theme['label']['bg'], font=self.font_tuple_create('text_highlight'))
-            entryFrame.grid(row=row, column=1, sticky='nsew', ipadx=2, ipady=5, pady=5)
-            row += 1
-            # end of not-skill items
-
-
-        #ExtraFrame = Frame(parentFrame, bg=self.theme['frame_medium']['bg'])
-        #ExtraFrame.pack(fill=X, expand=True, padx=0, pady=0, side=TOP)
-        descFrame = Frame(parentFrame, bg=self.theme['frame_medium']['bg'])
-        descFrame.pack(fill=BOTH, expand=True, side=TOP)
-        #ExtraFrame = Frame(parentFrame, bg=self.theme['frame_medium']['bg'])
-        #ExtraFrame.pack(fill=X, expand=True, padx=0, pady=0, side=TOP)
-
-        ExtraFrame = Frame(parentFrame, bg=self.theme['frame_medium']['bg'])
-        ExtraFrame.pack(fill=X, expand=False, padx=0, pady=0, side=BOTTOM)
-        CharFrame = Frame(parentFrame, bg=self.theme['frame_medium']['bg'])
-        CharFrame.pack(fill=X, expand=False, padx=2, side=BOTTOM)
-        CharFrame.grid_columnconfigure(0, weight=1)
-        charInfoFrame = Frame(CharFrame, bg=self.theme['frame_medium']['bg'])
-        charInfoFrame.grid(row=0, column=0, columnspan=2, sticky='ew')
-        self.setupCaptainFrame(CharFrame, environment)
-
-        if environment == 'skill':
-            self.skillDescFrame = descFrame
-        elif environment == 'ground':
-            self.groundDescFrame = descFrame
-        elif environment == 'space':
-            self.shipDescFrame = descFrame
-            if self.build['ship'] is not None: self.shipButton.configure(text=self.ship_name_wrap())
-            if 'tier' in self.build and len(self.build['tier']) > 1:
-                self.setupTierFrame(int(self.build['tier'][1]))
-                self.setupShipImageFrame()
-                pass
-
-    def ship_name_wrap(self, name='', empty=False):
-        if not name:
-            name = self.build['ship']
-        if empty:
-            name = '<Pick>'
-
-        wrapped_name_parts = textwrap.wrap(name, width=45)
-        final_name = '\n'.join(wrapped_name_parts)
-        return final_name
-
-    def setupHandleFrame(self, environment='space'):
-        if environment == 'skill':
-                self.setupPlayerHandleFrame(self.skillHandleFrame)
-        elif environment == 'ground':
-            self.setupPlayerHandleFrame(self.groundHandleFrame)
-        else:
-            self.setupPlayerHandleFrame(self.shipHandleFrame)
-
-
-    def setupDescFrame(self, environment='space'):
-        if environment == 'skill':
-            self.setupDescEnvironmentFrame(environment='space', destination='skill')
-            self.setupDescEnvironmentFrame(environment='ground', destination='skill', row=2)
-        else: self.setupDescEnvironmentFrame(environment=environment)
-
-    def setupPlayerHandleFrame(self, parentFrame, row=0):
-        parentFrame.grid_columnconfigure(0, weight=1)
-
-        frame = Frame(parentFrame, bg=self.theme['frame']['bg'])
-        frame.grid(row=0, column=0, sticky='nsew')
-        frame.columnconfigure(1, weight=1)
-        label = Label(frame, text="Player Handle: ", fg=self.theme['frame']['fg'], bg=self.theme['frame']['bg'])
-        label.grid(row=0, column=0, sticky='w')
-        entry = Entry(frame, textvariable=self.backend['playerHandle'], fg=self.theme['frame']['fg'], bg=self.theme['frame']['bg'], font=self.font_tuple_create('text_highlight'), justify='center')
-        entry.grid(row=0, column=1, sticky='nsew', ipady=5, pady=5, padx=5)
-        row += 1
-
-
-    def setupDescEnvironmentFrame(self, environment='space', destination=None, row=0):
-        if destination is not None: parentFrame = self.skillDescFrame
-        elif environment == 'space': parentFrame = self.shipDescFrame
-        elif environment == 'ground': parentFrame = self.groundDescFrame
-        else: return
-
-        if row == 0: self.clearFrame(parentFrame)
-        parentFrame.grid_columnconfigure(0, weight=1)
-
-        label = Label(parentFrame, text="Description ({}):".format(environment.title()), fg=self.theme['label']['fg'], bg=self.theme['label']['bg'])
-        label.grid(row=row, column=0, sticky='nw', pady=(5,2))
-        descText = Text(parentFrame, height=3, width=20, wrap=WORD, fg=self.theme['entry']['fg'], bg=self.theme['entry']['bg'], font=self.font_tuple_create('text_tiny'))
-        descText.grid(row=row+1, column=0, sticky='nsew', padx=(7,7), pady=(2,5))
-        parentFrame.grid_rowconfigure(row+1, weight=1)
-
-        if destination is None:
-            if environment != 'space': self.charDescText = descText
-            else: self.shipDescText = descText
-
-        descText.bind('<KeyRelease>', self.updateShipDesc if environment == 'space' else self.updatePlayerDesc)
-        if 'player{}Desc'.format('Ship' if environment == 'space' else '') in self.build:
-            descText.delete(1.0, END)
-            descText.insert(1.0, self.build['player{}Desc'.format('Ship' if environment == 'space' else '')])
-
-    def setupInitialBuildGearFrame(self, parentFrame, environment='space'):
-        parentFrame.grid_columnconfigure(0, weight=1, uniform="middleCol"+environment)
-        parentFrame.grid_rowconfigure(0, weight=3, uniform="middleRow"+environment)
-        parentFrame.grid_rowconfigure(1, weight=2, uniform="middleRow"+environment)
-
-        middleFrameUpper = Frame(parentFrame, bg=self.theme['frame']['bg'])
-        middleFrameUpper.grid(row=0,column=0,columnspan=3,sticky='nsew')
-        middleFrameUpper.grid_rowconfigure(0, weight=1, uniform="secRow"+environment)
-        middleFrameUpper.grid_columnconfigure(0, weight=1, uniform="secCol"+environment)
-        middleFrameUpper.grid_columnconfigure(1, weight=1, uniform="secCol"+environment)
-        middleFrameUpper.grid_columnconfigure(2, weight=1, uniform="secCol"+environment)
-
-        col = 0
-        equipmentFrame = Frame(middleFrameUpper, bg=self.theme['frame']['bg'])
-        equipmentFrame.grid(row=0,column=col,sticky='nsew')
-        #equipmentFrame.pack(side='left', fill=BOTH, expand=True, padx=20)
-        col += 1
-        if environment == 'space':
-            middleFrameUpper.grid_columnconfigure(3, weight=1, uniform="secCol"+environment)
-            consoleFrame = Frame(middleFrameUpper, bg=self.theme['frame']['bg'])
-            consoleFrame.grid(row=0,column=col,sticky='nsew')
-            col += 1
-        boffFrame = Frame(middleFrameUpper, bg=self.theme['frame']['bg'])
-        boffFrame.grid(row=0,column=col,sticky='nsew')
-        col += 1
-        traitFrame = Frame(middleFrameUpper, bg=self.theme['frame']['bg'])
-        traitFrame.grid(row=0,column=col,sticky='nsew')
-        col += 1
-
-        middleFrameLower = Frame(parentFrame, bg=self.theme['frame']['bg'])
-        middleFrameLower.grid(row=1,column=0,columnspan=3,sticky='nsew')
-        middleFrameLower.grid_columnconfigure(0, weight=1, uniform="secCol2"+environment)
-        doffFrame = Frame(middleFrameLower, bg=self.theme['frame']['bg'])
-        doffFrame.pack(fill=BOTH, expand=False, padx=15, side=BOTTOM)
-
-        if environment == 'ground':
-            self.groundEquipmentFrame = equipmentFrame
-            self.groundBoffFrame = boffFrame
-            self.groundTraitFrame = traitFrame
-            self.groundDoffFrame = doffFrame
-        else:
-            self.shipEquipmentFrame = equipmentFrame
-            self.shipConsoleFrame = consoleFrame
-            self.shipBoffFrame = boffFrame
-            self.shipTraitFrame = traitFrame
-            self.shipDoffFrame = doffFrame
-
-
-    def setupInitialBuildFrames(self, environment='space'):
-        if environment == 'skill': parentFrame = self.skillTreeFrame
-        elif environment == 'ground': parentFrame = self.groundBuildFrame
-        else: parentFrame = self.spaceBuildFrame
-
-        parentFrame.grid_propagate(False)
-        parentFrame.grid_rowconfigure(0, weight=1, uniform="mainRow"+environment)
-        for i in range(5):
-            if i == 0 or i == 4:
-                parentFrame.grid_columnconfigure(i, weight=0, minsize=self.window_outside_frame_minimum)
-            else:
-                parentFrame.grid_columnconfigure(i, weight=5, uniform="mainCol"+environment)
-
-        infoFrame = Frame(parentFrame, bg=self.theme['frame_medium']['bg'], highlightbackground=self.theme['frame_medium']['hlbg'], highlightthickness=self.theme['frame_medium']['hlthick'])
-        infoFrame.grid(row=0,column=0,sticky='nsew', padx=(2,0), pady=(2,2))
-
-        middleFrame = Frame(parentFrame, bg=self.theme['frame']['bg'])
-        middleFrame.grid(row=0,column=1,columnspan=3,sticky='nsew', pady=5)
-        if environment == 'skill':
-            middleFrame.grid_rowconfigure(1, weight=1)
-            middleFrame.grid_columnconfigure(0, weight=1)
-
-            middleFrameUpper = Frame(middleFrame, bg=self.theme['frame']['bg'])
-            middleFrameUpper.grid(row=0,column=0,sticky='nsew')
-            self.setupSkillMenuFrame(middleFrameUpper)
-
-            middleFrameLower = Frame(middleFrame, bg=self.theme['frame']['bg'])
-            middleFrameLower.grid(row=1,column=0,sticky='nsew')
-            middleFrameLower.grid_rowconfigure(1, weight=1)
-            middleFrameLower.grid_columnconfigure(0, weight=1)
-
-            self.skillSpaceBuildFrame = Frame(middleFrameLower, bg=self.theme['frame']['bg'])
-            self.skillGroundBuildFrame = Frame(middleFrameLower, bg=self.theme['frame']['bg'])
-            self.focusSkillBuildFrameCallback('space', init=True)
-        if environment == 'space' or environment == 'ground':
-            self.setupInitialBuildGearFrame(middleFrame, environment=environment)
-
-        infoBoxOuterFrame = Frame(parentFrame, bg=self.theme['frame_medium']['bg'], highlightbackground=self.theme['frame_medium']['hlbg'] , highlightthickness=self.theme['frame_medium']['hlthick'])
-        infoBoxOuterFrame.grid(row=0,column=4,sticky='nsew', padx=(2,0), pady=(2,2))
-
-        buildTagFrame = Frame(infoBoxOuterFrame, bg=self.theme['frame_medium']['bg'])
-        buildTagFrame.pack(fill=X, expand=False, side=BOTTOM)
-
-        handleFrame = Frame(infoBoxOuterFrame, bg=self.theme['button_heavy']['bg'])
-        handleFrame.pack(fill=X, expand=False, side=TOP)
-        self.setupPlayerHandleFrame(handleFrame)
-
-        infoboxFrame = Frame(infoBoxOuterFrame, bg=self.theme['tooltip']['bg'])
-        infoboxFrame.pack(fill=BOTH, expand=True, side=TOP)
-
-        if environment == 'skill':
-            self.skillInfoFrame = infoFrame
-            self.skillInfoboxFrame = infoboxFrame
-            self.skillHandleFrame = handleFrame
-            self.skillImg = self.getEmptyFactionImage()
-        elif environment == 'ground':
-            self.groundInfoFrame = infoFrame
-            self.groundInfoboxFrame = infoboxFrame
-            self.groundHandleFrame = handleFrame
-            self.groundImg = self.getEmptyFactionImage()
-        else:
-            self.shipInfoFrame = infoFrame
-            self.shipInfoboxFrame = infoboxFrame
-            self.shipHandleFrame = handleFrame
-            self.shipImg = self.getEmptyFactionImage()
-
-        self.setupTagsFrame(buildTagFrame, environment)
-
-
-    def setupLibraryFrame(self):
-        pass #placeholder
-
-    def setupSettingsFrame(self):
-        settingsTopFrame = Frame(self.settingsFrame, bg=self.theme['frame_medium']['bg'])
-        settingsTopFrame.pack(side='top', fill=BOTH, expand=True)
-        settingsBottomFrame = Frame(self.settingsFrame, bg=self.theme['frame_medium']['bg'])
-        settingsBottomFrame.pack(side='bottom', fill=BOTH, expand=True)
-
-        settingsTopLeftFrame = Frame(settingsTopFrame, bg=self.theme['frame_medium']['bg'])
-        settingsTopLeftFrame.grid(row=0,column=0,sticky='nsew', pady=5)
-        settingsTopMiddleLeftFrame = Frame(settingsTopFrame, bg=self.theme['frame_medium']['bg'])
-        settingsTopMiddleLeftFrame.grid(row=0,column=1,sticky='nsew', pady=5)
-        settingsTopMiddleRightFrame = Frame(settingsTopFrame, bg=self.theme['frame_medium']['bg'])
-        settingsTopMiddleRightFrame.grid(row=0,column=2,sticky='nsew', pady=5)
-        settingsTopRightFrame = Frame(settingsTopFrame, bg=self.theme['frame_medium']['bg'])
-        settingsTopRightFrame.grid(row=0,column=3,sticky='nsew', pady=5)
-
-        settingsTopFrame.grid_columnconfigure(0, weight=2, uniform="settingsColSpace")
-        settingsTopFrame.grid_columnconfigure(1, weight=2, uniform="settingsColSpace")
-        settingsTopFrame.grid_columnconfigure(2, weight=2, uniform="settingsColSpace")
-        settingsTopFrame.grid_columnconfigure(3, weight=2, uniform="settingsColSpace")
-
-        settingsDefaults = {
-            'Defaults (auto-saved):'     : { 'col' : 1, 'type': 'title'},
-            'Mark'                       : { 'col' : 2, 'type' : 'optionmenu', 'var_name' : 'markDefault', 'setting_options': self.marks},
-            'Rarity'                     : { 'col' : 2, 'type' : 'optionmenu', 'var_name' : 'rarityDefault', 'setting_options': [''] + self.rarities},
-            'Faction'                    : { 'col' : 2, 'type' : 'optionmenu', 'var_name' : 'factionDefault', 'setting_options': self.factionNames},
-            'blank1': {'col': 1, 'type': 'blank'},
-            'Merge Export': {'col': 2, 'type': 'button', 'var_name': 'merge_file_create'},
-
-        }
-        self.create_item_block(settingsTopMiddleLeftFrame, theme=settingsDefaults)
-
-        settingsTheme = {
-            'Theme Settings (auto-saved):'          : { 'col' : 1, 'type': 'title'},
-            'UI Scale (restart app for changes)'    : { 'col' : 2, 'type' : 'scale', 'var_name' : 'uiScale' },
-            'blank1'                                : { 'col' : 1, 'type' : 'blank' },
-            'Export default'                        : { 'col' : 2, 'type' : 'optionmenu', 'var_name' : 'exportDefault', 'setting_options': self.exportOptions },
-            'Picker window spawn under mouse'       : { 'col' : 2, 'type' : 'optionmenu', 'var_name' : 'pickerSpawnUnderMouse', 'boolean' : True },
-            'Keep template when clearing ship'      : { 'col' : 2, 'type' : 'optionmenu', 'var_name' : 'keepTemplateOnShipClear', 'boolean' : True },
-            'Keep build when changing ships'        : { 'col' : 2, 'type' : 'optionmenu', 'var_name' : 'keepTemplateOnShipChange', 'boolean' : True },
-            'Show Descriptions on Reddit Export'    : { 'col' : 2, 'type' : 'optionmenu', 'var_name' : 'showRedditDescriptions', 'boolean' : False},
-            'blank3'                                : { 'col' : 1, 'type' : 'blank' },
-            'Sort Options:'                         : { 'col' : 1 },
-            'BOFF Sort 1st'                         : { 'col' : 2, 'type' : 'optionmenu', 'var_name' : 'boffSort', 'setting_options': self.boffSortOptions },
-            'BOFF Sort 2nd'                         : { 'col' : 2, 'type' : 'optionmenu', 'var_name' : 'boffSort2', 'setting_options': self.boffSortOptions },
-            'Console Sort'                          : { 'col' : 2, 'type' : 'optionmenu', 'var_name' : 'consoleSort', 'setting_options': self.consoleSortOptions },
-            'blank4': {'col': 1, 'type': 'blank'},
-            'Save current window position': {'col': 2, 'type': 'button', 'var_name': 'savePositionOnly'},
-            'Save current window size+position': {'col': 2, 'type': 'button', 'var_name': 'savePosition'},
-            'Reset to default window size/position': {'col': 2, 'type': 'button', 'var_name': 'resetPosition'},
-        }
-        self.create_item_block(settingsTopMiddleRightFrame, theme=settingsTheme)
-
-        settingsMaintenance = {
-            'Maintenance (auto-saved):'             : {'col': 1, 'type': 'title'},
-            'Open Log'                              : {'col': 2, 'type': 'button', 'var_name': 'openLog'},
-            'Open Splash Window': {'col': 2, 'type': 'button', 'var_name': 'openSplash'},
-            'blank1'                                : {'col': 1, 'type': 'blank'},
-            'Test image variations': {'col': 2, 'type': 'optionmenu', 'var_name': 'image_beta', 'boolean': True},
-            'Auto-save build': {'col': 2, 'type': 'optionmenu', 'var_name': 'autosave', 'boolean': True},
-            'In-file versions': {'col': 2, 'type': 'optionmenu', 'var_name': 'versioning', 'boolean': True},
-            'Force out of date JSON loading'        : {'col': 2, 'type': 'optionmenu', 'var_name': 'forceJsonLoad', 'boolean': True},
-            'Fast start (experimental)'          : {'col': 2, 'type': 'optionmenu', 'var_name': 'fast_start', 'boolean': True},
-            'Use faction-specific icons (experimental)': {'col': 2, 'type': 'optionmenu', 'var_name': 'useFactionSpecificIcons', 'boolean': True},
-            'Persistent Cache (experimental)': {'col': 2, 'type': 'optionmenu', 'var_name': 'cache_save', 'boolean': True},
-            'blank2'                                : {'col': 1, 'type': 'blank'},
-            'Create SETS manual settings file': {'col' : 2, 'type': 'button', 'var_name': 'exportConfigFile'},
-            'Backup current caches/settings'        : {'col': 2, 'type': 'button', 'var_name': 'backupCache'},
-            'blank3': {'col': 1, 'type': 'blank'},
-            'Clear data cache folder (Fast)'        : { 'col' : 2, 'type' : 'button', 'var_name' : 'clearcache' },
-            'blank4'                                : { 'col' : 1, 'type' : 'blank' },
-            'Check for new faction icons (Slow)'    : { 'col' : 2, 'type' : 'button', 'var_name' : 'clearfactionImages' },
-            'Reset memory cache (Slow)'             : { 'col' : 2, 'type' : 'button', 'var_name' : 'clearmemcache' },
-            'Clear image cache (VERY SLOW!)'        : { 'col' : 2, 'type' : 'button', 'var_name' : 'clearimages' },
-            'Download ship images (VERY SLOW!)'     : { 'col' : 2, 'type' : 'button', 'var_name' : 'predownloadShipImages' },
-#            'Download gear images (VERY SLOW!)'     : { 'col' : 2, 'type' : 'button', 'var_name' : 'predownloadGearImages' },
-#            'Save cache binaries (TEST)'            : { 'col' : 2, 'type' : 'button', 'var_name' : 'cacheSave' },
-        }
-        self.create_item_block(settingsTopRightFrame, theme=settingsMaintenance)
-
-    def persistentSet(self, choice, var_name, isBoolean=False):
-        if var_name is None or var_name == '':
-            return
-
-        self.logWriteSimple("self.persistent", '', 2,
-                            [var_name, '{}->{}'.format(self.persistent[var_name], choice, 'bool' if isBoolean else '')])
-
-        if isBoolean:
-            self.persistent[var_name] = True if choice and choice != 'No' else False
-        elif var_name == 'uiScale':
-            self.persistent[var_name] = float(choice)
-        else:
-            self.persistent[var_name] = choice
-
-        self.auto_save()
-
-        if var_name == 'consoleSort':
-            # Need to hook the ship frame to take sub-frame updates
-            pass
-        elif var_name == 'boffSort' or var_name == 'boffSort2':
-            self.setupBoffFrame('space', self.backend['shipHtml'])
-        elif var_name == 'uiScale':
-            self.update_window_size(caller='persistentSet-uiScale')
-            pass
-
-
-    def create_item_get_var(self, var_name, store='persistent', fallback=None, boolean=False, boolean_options=None):
-        if store == 'build':
-            default = self.build[var_name].get() if var_name in self.build else fallback
-        else:
-            default = self.persistent[var_name] if var_name in self.persistent else fallback
-        if boolean:
-            if boolean_options is None:
-                default = True if default else False
-            else:
-                default = boolean_options[1] if default else boolean_options[0]
-        return default
-
-
-    def create_item_set_var(self, data, var_name, var_sub_name=None, store='persistent', boolean=False):
-        self.logWriteSimple('create_item_set_var', '', 2, [data, var_name, var_sub_name, store, boolean])
-        if store == 'backend':
-            if boolean:
-                data = True if data else False
-            if var_name in self.backend:
-                if var_sub_name is not None:
-                    if var_sub_name in self.backend[var_name]:
-                        self.backend[var_name][var_sub_name].set(data)
-                else:
-                    self.backend[var_name].set(data)
-        else:
-            self.persistentSet(data, var_name=var_name, isBoolean=boolean)
-        self.auto_save_queue()
-
-
-    def create_item_block(self, parent_frame, theme=None, shape='col', elements=2, row=0, col=0):
-        if theme is None or not len(theme):
-            return
-
-        item_block_default = {
-            'fg': self.theme['button']['fg'],
-            'label_fg': self.theme['label']['fg'],
-            'bg': self.theme['button']['bg'],
-            'abg': self.theme['button']['activebackground'],
-            'label_bg': self.theme['label']['bg'],
-            'pad_x': 2,
-            'pad_y': 2,
-            'highlightthickness': 0,
-            'highlightbackground': self.theme['frame']['bg'],
-            'sticky': 'nw',
-            'font_data': self.font_tuple_create('app'),
-            'font_label': self.font_tuple_create('label'),
-            'row_weight': 0,
-            'col_weight': 0,
-            'col': 1,
-            'type': 'blank',
-            'var_name': None,
-            'var_sub_name': None,
-            'setting_options': self.yesNo,
-            'boolean': False,
-            'callback': None,
-            'store': 'persistent',
-            'image': None,
-        }
-        default = {**item_block_default, **theme['default']} if 'default' in theme else {**item_block_default}
-
-        i = -1  # count of keys processed
-        for title in theme.keys():
-            item_theme = {**default, **theme[title]}
-            if title == 'default' or \
-                    (item_theme['col'] > 1 and not item_theme['var_name']):
-                continue
-            i += 1
-            is_button = True if item_theme['type'] == 'button' or item_theme['type'] == 'button_block' else False
-            is_label = True if item_theme['type'] == 'label' or item_theme['type'] == 'blank' or item_theme['type'] == 'title' else False
-            create_label = True if is_label or (not is_button and item_theme['col'] > 1) else False
-
-            if item_theme['type'] == 'title':
-                item_theme['font_label'] = self.font_tuple_create('title1')
-            if item_theme['type'] == 'button':
-                item_theme['sticky'] = theme[title]['sticky'] if 'sticky' in theme[title] else 'nwe'
-            if item_theme['type'] == 'button_block' or item_theme['type'] == 'optionmenu_block' or item_theme['type'] == 'menu':
-                item_theme['sticky'] = theme[title]['sticky'] if 'sticky' in theme[title] else 'nsew'
-                item_theme['pad_x'] = theme[title]['pad_x'] if 'pad_x' in theme[title] else 0
-                item_theme['pad_y'] = theme[title]['pad_y'] if 'pad_y' in theme[title] else 0
-                item_theme['row_weight'] = theme[title]['row_weight'] if 'row_weight' in theme[title] else 1
-                item_theme['col_weight'] = theme[title]['col_weight'] if 'col_weight' in theme[title] else 1
-
-            if item_theme['callback'] is None:
-                if is_button:
-                    item_theme['callback'] = lambda var_name=item_theme['var_name']: self.settingsButtonCallback(type=var_name)
-                elif item_theme['type'] == 'optionmenu_block':
-                    item_theme['callback'] = lambda choice, var_name=item_theme['var_name']: self.settingsMenuCallback(choice, type=var_name)
-                elif item_theme['type'] == 'optionmenu' or item_theme['type'] == 'scale':
-                    item_theme['callback'] = lambda choice, var_name=item_theme['var_name'], var_sub_name = item_theme['var_sub_name'], isBoolean=item_theme['boolean'], store=item_theme['store']:self.create_item_set_var(choice, var_name=var_name, var_sub_name=var_sub_name, store=store, boolean=isBoolean)
-
-            row_current = (i * elements) + row if shape == 'col' else row
-            col_start = (i * elements) + col if shape == 'row' else col
-
-            if create_label:
-                span_label = 1 + (elements - item_theme['col'])
-                sticky_label = 'ew' if span_label > 1 else 'e'
-                if item_theme['type'] == 'title':
-                    sticky_label = 'n'
-                label = Label(parent_frame, text='' if item_theme['type'] == 'blank' else title)
-                label.configure(fg=item_theme['label_fg'], bg=item_theme['label_bg'], font=font.Font(font=item_theme['font_label']))
-                label.grid(row=row_current, column=col_start, columnspan=span_label, sticky=sticky_label, pady=item_theme['pad_y'], padx=item_theme['pad_x'])
-
-            setting_var = ''
-            if item_theme['type'] == 'optionmenu' or item_theme['type'] == 'optionmenu_block':
-                if item_theme['store'] == 'backend':
-                    if item_theme['var_sub_name']:
-                        setting_var = self.backend[item_theme['var_name']][item_theme['var_sub_name']]
-                    else:
-                        setting_var = self.backend[item_theme['var_name']]
-                    if item_theme['boolean']:
-                        current_as_boolean = bool(setting_var.get())
-                        if setting_var.get() != current_as_boolean:
-                            setting_var.set(current_as_boolean)
-                else:
-                    if item_theme['type'] == 'optionmenu_block':
-                        setting_data = title
-                    elif item_theme['boolean']:
-                        setting_data = self.create_item_get_var(item_theme['var_name'], store=item_theme['store'], fallback=False, boolean=True, boolean_options=['No', 'Yes'])
-                    else:
-                        setting_data = self.create_item_get_var(item_theme['var_name'], store=item_theme['store'], fallback='')
-
-                    setting_var = StringVar(value=setting_data)
-                option_frame = OptionMenu(parent_frame, setting_var, *item_theme['setting_options'], command=item_theme['callback'])
-            elif item_theme['type'] == 'menu':
-                option_frame = Menubutton(parent_frame, text=title, relief='raised')
-                option_menu = Menu(option_frame, tearoff=False)
-                option_frame['menu'] = option_menu
-                for sub_menu in item_theme['setting_options']:
-                    sub_command = lambda choice=sub_menu: getattr(self, item_theme['callback'])(choice)
-                    option_menu.add_command(label=sub_menu, command=sub_command)
-            elif item_theme['type'] == 'scale':
-                setting_data = self.create_item_get_var(item_theme['var_name'], store=item_theme['store'], fallback=1.0)
-                setting_var = DoubleVar(value=setting_data)
-                option_frame = Scale(parent_frame, from_=0.5, to=2.0, digits=2, resolution=0.1, orient='horizontal', variable=setting_var)
-                option_frame.configure(command=item_theme['callback'])
-            elif is_button:
-                option_frame = HoverButton(parent_frame, fg=item_theme['fg'], bg=item_theme['bg'], activebackground=item_theme['abg'])
-                if item_theme['image'] is not None:
-                    option_frame.configure(image=item_theme['image'])
-                else:
-                    option_frame.configure(text=title)
-                option_frame.configure(command=item_theme['callback'])
-            else:
-                continue
-
-            if item_theme['type'] != 'blank':
-                option_frame.configure(bg=item_theme['bg'], fg=item_theme['fg'])
-                option_frame.configure(highlightthickness=item_theme['highlightthickness'], highlightbackground=item_theme['highlightbackground'])
-                if item_theme['type'] == 'button_block' or item_theme['type'] == 'optionmenu_block' or item_theme['type'] == 'menu':
-                    option_frame.configure(font=font.Font(font=item_theme['font_data']))
-                else:
-                    option_frame.configure(borderwidth=0, highlightthickness=0, width=9)
-
-                self.build_vars[item_theme['var_name']] = setting_var
-                col_option = 0 if is_button or item_theme['type'] == 'optionmenu_block' or item_theme['type'] == 'menu' else 1
-                span_option = elements if is_button else 1
-                option_frame.grid(row=row_current, column=col_start+col_option, columnspan=span_option, sticky=item_theme['sticky'], pady=item_theme['pad_y'], padx=item_theme['pad_x'])
-                parent_frame.grid_rowconfigure(row_current, weight=item_theme['row_weight'])
-                parent_frame.grid_columnconfigure(col_start + col_option, weight=item_theme['col_weight'])
-                self.logWriteSimple('create', 'item', 5, [row_current, col_start+col_option, span_option, title, item_theme['var_name'], item_theme['type']])
-
-
-    def logDisplayUpdate(self):
-        self.logDisplay.delete('0.0', END)
-        self.logDisplay.insert('0.0', self.logFull.get())
-        self.logDisplay.yview_pickplace(END)
-
-    def logFullWrite(self, notice, log_only=False):
-        try:
-            self.logFull.set(self.lineTruncate(self.logFull.get()+'\n'+notice))
-            if not log_only:
-                self.progress_bar_update(text=notice)
-        except:
-            fail = True
-
-    def logminiWrite(self, notice, level=0):
-        if level == 0:
-            self.setFooterFrame('', notice)
-        if self.settings['debug'] > 0 and self.settings['debug'] >= level:
-            self.log_write_stderr('info: '+notice)
-
-    def logWriteBreak(self, title, level=1):
-        self.logWrite('=== {:>1} ==='.format(title.upper()), level)
-
-    def logTagClean(self, tag):
-        return '{}'.format(tag).strip()
-
-    def logWritePerf(self, title, level=3, run='', tags=None):
-        logNote = ''
-        if tags:
-            for tag in tags:
-                logNote = logNote + '[{:>1}]'.format(self.logTagClean(tag))
-        self.logWrite('{:16} {:15} {}'.format('{}'.format(run), title, logNote), level, log_only=True)
-
-    def logWriteSimple(self, title, body, level=1, tags=None, log_only=False):
-        logNote = ''
-        if tags:
-            for tag in tags:
-                logNote = logNote + '[{:>1}]'.format(self.logTagClean(tag))
-        self.logWrite('{:>12} {:>13}: {:>6}'.format(title, body, logNote), level, log_only=log_only)
-
-    def logWriteTransaction(self, title, body, count, path, level=1, tags=None):
-        logNote = ''
-        if tags:
-            for tag in tags:
-                logNote = logNote + '[{:>1}]'.format(self.logTagClean(tag))
-        self.logWrite('{:>12} {:>12}: {:>6} {:>1} {:>6}'.format(title, body, str(count), path, logNote), level)
-
-    def logWriteCounter(self, title, body, count, tags=None):
-        logNote = ''
-        if tags:
-            for tag in tags:
-                logNote = logNote + '[{}]'.format(self.logTagClean(tag))
-        self.logWrite('# {:>6} {} {} {}'.format(str(count), body, title, logNote), 2)
-
-    def logWrite(self, notice, level=0, log_only=False):
-        # Level 0: Default, always added to short log note frame on UI
-        # Higher than 0 will not be added to short log note (but will be in the full log)
-        # Log levels uses are just suggestions
-        # Level 1: Track interactions - network interactions, configuration actions, file transactions
-        # Level 2: unconfirmed feature spam -- chatty but not intended to fully retained long term
-        # Level 3+: minor detail spam -- any useful long-term diagnostic, the more spammy, the higher
-        try:
-            current_debug = self.settings['debug']
-        except:
-            current_debug = 1
-        if level == 0:
-            try:
-                self.setFooterFrame(notice, '')
-            except:
-                fail = True
-            self.logFullWrite(notice, log_only=log_only)
-        if current_debug > 0 and current_debug >= level:
-            self.log_write_stderr(notice)
-            self.logFullWrite(notice, log_only=log_only)
-
-    def log_write_stderr(self, text):
-        now = datetime.datetime.now()
-        sys.stderr.write('{}: '.format(now))
-        sys.stderr.write('{}'.format(text))
-        sys.stderr.write('\n')
-        sys.stderr.flush
-
-    def requestWindowUpdateHold(self, count=50):
-        if count == 0:
-            self.updateOnStep = 5
-        else:
-            self.updateOnStep = self.updateOnHeavyStep
-        self.windowUpdate['hold'] = count
-
-    def requestWindowUpdate(self, type=''):
-        if not 'updates' in self.windowUpdate:
-            self.windowUpdate = { 'updates': 0, 'requests': 0, 'hold': 0 }
-        self.windowUpdate['requests'] += 1
-
-        if type == 'force':
-            self.window.update()
-            self.windowUpdate['updates'] += 1
-        elif self.windowUpdate['hold']:
-            # a hold has been called (contains number of updates to wait)
-            self.windowUpdate['hold'] -= 1
-            return
-        elif type == "footerProgressBar":
-            self.splashProgressBar.update()
-            self.windowUpdate['updates'] += 1
-        elif not type:
-            self.window.update()
-            self.windowUpdate['updates'] += 1
-        else:
-            return
-
-        # runaway check
-        if self.windowUpdate['updates'] % 500 == 0:
-            self.logWriteBreak("self.window.update({}): {:4}".format(type, str(self.windowUpdate['updates'])), 3)
-
-
-    def resetBuildFrames(self, types=None, tagsonly=False):
-        if types is None:
-            types = ['skill', 'ground', 'space']
-        for type in types:
-            if not tagsonly:
-                self.setupInfoFrame(type)
-                self.setupDescFrame(type)
-                self.setupHandleFrame(type)
-
-            # deletes current tag display frame and rebuilds it
-            if type == 'space':
-                parentframe = self.shipBuildTagFrame.nametowidget(self.shipBuildTagFrame.winfo_parent())
-            if type == 'ground':
-                parentframe = self.groundBuildTagFrame.nametowidget(self.groundBuildTagFrame.winfo_parent())
-            if type == 'skill':
-                parentframe = self.skillBuildTagFrame.nametowidget(self.skillBuildTagFrame.winfo_parent())
-            self.clearFrame(parentframe)
-            self.setupTagsFrame(parentframe, type)
-
-
-    def setupUIFrames(self):
-        defaultFont = font.nametofont('TkDefaultFont')
-        defaultFont.configure(family=self.theme['app']['font']['family'], size=self.theme['app']['font']['size'])
-
-        # create context menu and set up variables
-        self.context_menu = Menu(self.window, tearoff=False, **self.theme['context_menu'])
-        self.context_menu.add_command(label='Copy item', command=self.context_menu_copy)
-        self.context_menu.add_command(label='Paste item', command=self.context_menu_paste)
-        self.context_menu.add_command(label='Edit slot', command=self.context_menu_edit)
-        self.context_menu.add_command(label='Clear slot', command=self.context_menu_clear)
-        self.cm_current_data = dict() # will contain information about the button right clicked on
-        self.cm_item = None # will contain the copied item
-        self.cm_item_slot = None # will contain the slot the item was copied from
-
-        self.containerFrame = Frame(self.window, bg=self.theme['app']['bg'])
-        self.containerFrame.pack(fill=BOTH, expand=True)
-        self.logoFrame = Frame(self.containerFrame, bg=self.theme['app']['bg'])
-        self.logoFrame.pack(fill=X)
-        self.menuFrame = Frame(self.containerFrame, bg=self.theme['app']['bg'])
-        self.menuFrame.pack(fill=X, padx=15)
-        self.verticalFrame = Frame(self.containerFrame, bg=self.theme['app']['bg'], height=self.windowActiveHeight)
-        self.verticalFrame.pack(fill='none', side='left')  # Minimum height frame
-
-        # Interior, tabbed frames
-        self.spaceBuildFrame = Frame(self.containerFrame, bg=self.theme['frame']['bg'])
-        self.groundBuildFrame = Frame(self.containerFrame, bg=self.theme['frame']['bg'])
-        self.skillTreeFrame = Frame(self.containerFrame, bg=self.theme['frame']['bg'])
-        self.libraryFrame = Frame(self.containerFrame, bg=self.theme['frame']['bg'])
-        self.settingsFrame = Frame(self.containerFrame, bg=self.theme['frame']['bg'])
-        self.splashFrame = Frame(self.containerFrame, bg=self.theme['frame']['bg'])
-
-        self.focusFrameCallback(type='splash', init=True)
-        self.make_splash()
-
-        self.setupFooterFrame()
-        self.setupLogoFrame()
-        self.setupMenuFrame()
-        self.requestWindowUpdate() #cannot force
-        self.precachePreload()
-
-        self.setupLibraryFrame()
-        self.setupSettingsFrame()
-        for type in ['skill', 'ground', 'space']:
-            self.logWriteBreak('Build: {}'.format(type))
-            self.setupInitialBuildFrames(type)
-
-        if not self.build_auto_load():
-            self.logWriteBreak('Build Frames (no initial load)')
-            self.setupCurrentBuildFrames()
-            self.resetBuildFrames()
-            self.close_splash()
-
-        self.focusFrameCallback(type=self.args.startuptab)
-        self.containerFrame.pack_propagate(False)
-
-    def arg_parser_setup(self):
-        parser = argparse.ArgumentParser(description='A Star Trek Online build tool')
-        parser.add_argument('--configfile', type=int, help='Set configuration file (must be .JSON)')
-        parser.add_argument('--configfolder', type=str, help='Set configuration folder (contains config file, state file, default library location')
-        parser.add_argument('--debug', type=int, help='Set debug level (default: 0)')
-        parser.add_argument('--file', type=str, help='File to import on open')
-        parser.add_argument('--nofetch', help='Do not fetch new images', action='store_true')
-        parser.add_argument('--allfetch', help='Retry images every load', action='store_true')
-        parser.add_argument('--startuptab', type=str, help='space, ground, skill, settings [space is default]')
-        parser.add_argument('--noautosave', help='disable autosave / autoload', action='store_true')
-        parser.add_argument('--nomenuicons', help='disable autosave / autoload', action='store_true')
-        parser.add_argument('--stowiki', help='switch to stowiki.net [experimental]', action='store_true')
-        parser.add_argument('--allwiki', help='Use both wikis, stowiki primary', action='store_true')
-        parser.add_argument('--fandom', help='Use legacy wiki (fandom based)', action='store_true')
-
-        self.args = parser.parse_args()
-        #self.logWriteSimple('Args', '', 1, tags=[self.args])
-
-    def arg_parser_grab_settings(self):
-        self.logWriteSimple('Args', 'grabsettings', 2, tags=[self.args])
-        if self.args.debug is not None:
-            self.settings['debug'] = self.args.debug
-            self.logWriteSimple('Debug', 'set by arg', 1, tags=[str(self.settings['debug'])])
-
-        if self.args.configfile is not None:
-            self.fileConfigName = self.args.configfile
-
-        if self.args.configfolder is not None:
-            self.settings['folder']['config'] = self.args.configfolder
-
-        if self.args.fandom:
-            self.persistent['source_old_wiki'] = True
-            self.url_update()
-
-    def config_folder_location(self):
-        # This should probably be upgraded to use the appdirs module, adding rudimentary options for the moment
-        system = sys.platform
-        if os.path.exists(self.settings['folder']['config']):
-            # We already have a config folder in the app home directory, use portable mode
-            file_path = self.settings['folder']['config']
-        elif os.path.exists(self.fileConfigName):
-            # We already have a config file in the app home directory, use portable mode
-            file_path = ''
-        elif system == 'win32':
-            # (onedrive or documents -- Python intercepts AppData)
-            file_path_onedrive = os.path.join(os.path.expanduser('~'), 'OneDrive', 'Documents')
-            file_path_onedrive_sets = os.path.join(os.path.expanduser('~'), 'OneDrive', 'Documents', 'SETS')
-            file_path_documents_sets = os.path.join(os.path.expanduser('~'), 'Documents', 'SETS')
-            if sys.getwindowsversion().major < 6:
-                # earlier than Win Vista,7+
-                file_path = file_path_documents_sets
-            else:
-                # WinVista,7+
-                if os.path.exists(file_path_onedrive):
-                    file_path = file_path_onedrive_sets
-                else:
-                    file_path = file_path_documents_sets
-        elif system == 'darwin':
-            # OSX
-            file_path = os.path.join(os.path.expanduser('~'), 'Library', 'Application Support', 'SETS')
-        else:
-            # Unix
-            file_path = os.path.join(os.path.expanduser('~'), '.config', 'SETS')
-
-        self.make_filename_path(file_path)
-
-        return file_path
-
-    def config_file_location(self):
-        file_path = self.config_folder_location()
-
-        if os.path.exists(file_path):
-            file_name = os.path.join(file_path, self.fileConfigName)
-        else:
-            file_name = self.fileConfigName
-
-        return file_name
-
-    def make_filename_path(self, filePath):
-        if not os.path.exists(filePath):
-            try:
-                os.makedirs(filePath)
-                self.logWriteTransaction('makedirs', 'written', '', filePath, 1)
-            except:
-                self.logWriteTransaction('makedirs', 'failed', '', filePath, 1)
-
-    def get_folder_location(self, subfolder=None, source=None):
-        """Provide a location to use (optional subfolder)"""
-        file_path = self.config_folder_location()
-        suffix = self.get_folder_suffix(subfolder, source)
-        if subfolder is not None and subfolder in self.settings['folder']:
-            file_path = os.path.join(file_path, self.settings['folder'][subfolder])
-            if file_path is not None: file_path += suffix
-        self.make_filename_path(file_path)
-
-        if not os.path.exists(file_path):
-            file_path = ''
-            if subfolder in self.settings['folder']:
-                file_path = self.settings['folder'][subfolder] + suffix
-
-        return file_path
-
-    def get_folder_suffix(self, subfolder, source=None):
-        """ Provide a folder suffix to avoid storage overlaps between wiki sources
-
-        -:return: text (blank or a text suffix)
-        """
-        if subfolder == 'cache' or subfolder == 'backups':
-            if source is not None:
-                # merged sources portion
-                if source == 'stowiki':
-                    self.logWriteBreak("STOWIKI-SUFFIX", 4)
-                    return '_stowiki'
-                elif source == 'fandom':
-                    self.logWriteBreak("FANDOM-SUFFIX", 4)
-                    return '_fandom'
-            else:
-                # legacy portion, retain till retired
-                if self.args.fandom or self.persistent['source_old_wiki']:
-                    self.logWriteBreak("FANDOM-SUFFIX", 4)
-                    return '_fandom'
-                else:
-                    self.logWriteBreak("STOWIKI-SUFFIX", 4)
-                    return '_stowiki'
-
-        return ''
-
-    def get_file_location(self, file_type):
-        file_args = None
-        touch_on_access = False
-        file_path = self.config_folder_location()
-        file_base = self.settings[file_type] if file_type in self.settings else ''
-        if file_type == 'autosave':
-            file_path = self.get_folder_location('library')
-            touch_on_access = True
-        elif file_type == 'state':
-            file_base = self.fileStateName
-            touch_on_access = True
-        elif file_type == 'template':
-            file_path = self.get_folder_location('library')
-            file_args = self.args.file
-        elif file_type == 'cache':
-            touch_on_access = True
-        else:
-            # Invalid option
-            return
-
-        if file_args is not None and os.path.exists(file_args):
-            fileName = file_args
-        else:
-            if os.path.exists(file_path):
-                fileName = os.path.join(file_path, file_base)
-                if touch_on_access and not os.path.exists(fileName):
-                    open(fileName, 'w').close()
-
-            if not os.path.exists(file_path):
-                fileName = file_base
-
-        if file_type == 'template':
-            fileName += '.png' if os.path.exists(fileName+'.png') else '.json'
-
-        return fileName
-
-
-    def config_file_load(self):
-        # Currently JSON, but ideally changed to a user-commentable format (YAML, TOML, etc)
-        configFile = self.config_file_location()
-        if not os.path.exists(configFile):
-            configFile = self.fileConfigName
-
-        if os.path.exists(configFile) and os.path.getsize(configFile) > 0:
-            self.logWriteTransaction('Config File', 'found', '', configFile, 1)
-            with open(configFile, 'r') as inFile:
-                try:
-                    settingsNew = json.load(inFile)
-                    logNote = ' (fields:['+str(len(settingsNew))+'=>'+str(len(self.settings))+']='
-                    self.settings.update(settingsNew)
-                    logNote = logNote + str(len(self.settings)) + ')'
-                    self.logWriteTransaction('Config File', 'loaded', '', configFile, 0, [logNote])
-                except:
-                    self.logWriteTransaction('Config File', 'load error', '', configFile, 0)
-
-                self.get_debug_current()
-        else:
-            if self.fileConfigName != ".config.json":
-                logLevel = 1
-            else:
-                logLevel = 4
-            self.logWriteTransaction('Config File', 'not found or zero size', '', configFile, logLevel)
-
-    def state_file_load(self, init=False):
-        # Currently JSON, but ideally changed to a user-commentable format (YAML, TOML, etc)
-        configFile = self.get_file_location('state')
-
-        if os.path.exists(configFile):
-            self.logWriteTransaction('State File', 'found', '', configFile, 1)
-            with open(configFile, 'r') as inFile:
-                try:
-                    persistentNew = json.load(inFile)
-                except:
-                    self.logWriteTransaction('State File', 'load error', '', configFile, 1)
-                    return
-
-                self.url_update()
-
-                logNote = ' (fields:['+str(len(persistentNew))+'=>'+str(len(self.persistent))+']='
-                self.persistent.update(persistentNew)
-                logNote = logNote + str(len(self.persistent)) + ')'
-                self.logWriteTransaction('State File', 'loaded', '', configFile, 0, [logNote])
-        else:
-            self.logWriteTransaction('State File', 'not found', '', configFile, 1)
-
-        if init:
-            self.auto_save()
-
-    def url_update(self, new=False):
-        self.logWriteSimple('SOURCE', 'urlupdate', 4, [self.args])
-        if not new and (self.args.fandom or self.persistent['source_old_wiki']):
-            self.wikihttp = self.wikihttp_legacy
-        else:
-            self.wikihttp = self.wikihttp_current
-
-        self.wikiImages = self.wikihttp + self.wikiImagesText
-        self.logWriteSimple('SOURCE', '', 0, [self.wikihttp])
-
-    def auto_save_queue(self):
-        if self.autosaving:
-            return
-
-        self.autosaving = True
-        self.window.after(self.persistent['autosave_delay'], self.auto_save, 'template')
-
-    def auto_save(self, type='state', quiet=False):
-        if self.args.noautosave: return
-
-        self.autosaving = True
-        if type == 'state' or type == 'all':
-            self.save_json(self.get_file_location('state'), self.persistent, 'State file', quiet)
-
-        if self.persistent['autosave'] and \
-                (type == 'template' or type == 'all'):
-            # merge partially with update_build_master
-            if self.persistent['versioning']:
-                if self.buildImport[-1] == self.build:
-                    export = self.buildImport
-                else:
-                    export = self.buildImport + [self.build]
-            else:
-                export = self.build
-            self.save_json(self.get_file_location('autosave'), export, 'Auto save file', quiet)
-        self.autosaving = False
-
-    def save_json(self, file, tree, title, quiet=False):
-        try:
-            with open(file, "w") as outFile:
-                json.dump(tree, outFile)
-                self.logWriteTransaction(title, 'saved', '', outFile.name, 5 if quiet else 1)
-        except AttributeError:
-            self.logWriteTransaction(title, 'save error', '', outFile.name, 1)
-            pass
-
-    def build_auto_load(self):
-        if self.args.noautosave: return
-
-        configFile = self.get_file_location('autosave')
-        autosave_exists = os.path.exists(configFile)
-        if autosave_exists:
-            autosave_result = self.importByFilename(configFile, autosave=True)
-        if not autosave_exists or not autosave_result:
-            autosave_result = self.importByFilename(self.get_file_location('template'))
-
-        return autosave_result
-
-    def init_splash(self):
-        self.images['splash_image'] = self.loadLocalImage('sets_loading.PNG', width=self.splashBoxX, height=self.splashBoxY)
-        self.splash_image_w = self.images['splash_image'].width()
-        self.splash_image_h = self.images['splash_image'].height()
-
-    def init_settings(self):
-        """Initialize session settings state"""
-        self.session = HTMLSession()
-
-        self.resetInternals()
-        self.resetSettings()
-
-        try:
-            self.pillow_antialias = Image.Resampling.LANCZOS
-        except:
-            self.pillow_antialias = Image.ANTIALIAS
-        self.splashWindow = None
-        self.splashProgressBar = None
-        self.splashProgressBarUpdates = 0
-        self.splashText = ''
-        self.updateOnHeavyStep = 50
-        self.logWriteBreak("logStart")
-        self.logWriteSimple('CWD', '', 1, tags=[os.getcwd()])
-        self.visible_window = 'space'
-        self.visible_window_previous = 'space'
-        self.clearing = False  # Hold on updating UI
-        self.build_vars = dict()
-
-        self.resetPersistent()
-        self.resetBuild()
-        self.resetCache()
-        self.resetBackend()
-
-    def export_settings(self):
-        try:
-            with filedialog.asksaveasfile(defaultextension=".json",filetypes=[("JSON file","*.json"),("All Files","*.*")]) as outFile:
-                json.dump(self.settings, outFile)
-                self.logWriteTransaction('Config File', 'saved', os.path.getsize(outFile.name), outFile.name, 0)
-        except AttributeError:
-            pass
-
-    def setup_empty_images(self):
-        self.emptyImageFaction = dict()
-        self.emptyImage = self.fetchOrRequestImage(self.wikiImages+"Common_icon.png", "no_icon")
-        self.epicImage = self.fetchOrRequestImage(self.wikiImages+"Epic.png", "Epic", self.itemBoxX*1.53125, self.itemBoxY*1.53125)
-        self.three_bars = self.loadLocalImage('hamburger_icon.png', width=self.itemBoxX, height=self.itemBoxY_default / 2)
-
-        width = self.imageBoxX * 2 / 3
-        height = self.imageBoxY * 2 / 3
-        self.emptyImageFaction['federation'] = self.fetchOrRequestImage(self.wikiImages+"Federation_Emblem.png", "federation_emblem", width, height)
-        self.emptyImageFaction['tos federation'] = self.fetchOrRequestImage(self.wikiImages+"TOS_Federation_Emblem.png", "tos_federation_emblem", width, height)
-        self.emptyImageFaction['klingon'] = self.fetchOrRequestImage(self.wikiImages+"Klingon_Empire_Emblem.png", "klingon_emblem", width, height)
-        self.emptyImageFaction['romulan'] = self.fetchOrRequestImage(self.wikiImages+"Romulan_Republic_Emblem.png", "romulan_emblem", width, height)
-        self.emptyImageFaction['dominion'] = self.fetchOrRequestImage(self.wikiImages+"Dominion_Emblem.png", "dominion_emblem", width, height)
-
-    def precache_downloads(self):
-        """Determine which data to precache and run precaching"""
-        if self.args.fandom or self.persistent['source_old_wiki']:
-            self.precache_downloads_group('fandom')
-        else:
-            self.precache_downloads_group('stowiki')
-
-
-
-    def precache_downloads_group(self, group):
-        """Precache each category for a specific source group
-
-        TODO: modify URL/Image functions to use source tags, add source tags
-        TODO: OR split references to support multiple sets of each of the below
-        TODO: merge instead of setting [currently the last load is kept]
-        OPTION: check all references for the below, can those locations be rebuilt to include filtering and multi-source easily instead of merging?
-        """
-        self.logWriteSimple('precache', 'group', 3, [group])
-
-        self.infoboxes = self.fetchOrRequestJson(SETS.item_query, "infoboxes", source=group)
-        self.traits = self.fetchOrRequestJson(SETS.trait_query, "traits", source=group)
-        # self.starship_traits_* is a redundancy to allow pulling from legacy wiki until populated
-        self.starship_traits_direct_fandom = None
-        self.starship_traits_direct_stowiki = None
-        if group == "stowiki":
-            #Deprecated with new table
-            #self.starship_traits_direct_fandom = self.fetchOrRequestJson(SETS.starship_trait_query, "starship_direct_traits_fandom", source=group, url_header=self.wikihttp_legacy)
-            #self.logWriteCounter('Traits', '(json)', len(self.starship_traits_direct_fandom), ['fandom starship'])
-
-            # stowiki uses this to replace the shiptraits and the traits->starship
-            self.starship_traits_direct_stowiki = self.fetchOrRequestJson(SETS.starship_trait_stowiki_query, "starship_direct_traits_stowiki", source=group)
-            self.logWriteCounter('Traits', '(json)', len(self.starship_traits_direct_stowiki), ['stowiki starship'])
-
-        self.shiptraits = self.fetchOrRequestJson(SETS.ship_trait_query, "starship_traits", source=group)
-        self.doffs = self.fetchOrRequestJson(SETS.doff_query, "doffs", source=group)
-        self.ships = self.fetchOrRequestJson(SETS.ship_query, "ship_list", source=group)
-
-        self.reputations = self.fetchOrRequestJson(SETS.reputation_query, "reputations", source=group)
-        self.trayskills = self.fetchOrRequestJson(SETS.trayskill_query, "trayskills", source=group)
-        self.factions = self.fetchOrRequestJson(SETS.faction_query, "factions", source=group)
-
-        self.r_boffAbilities = self.fetchOrRequestHtml("Bridge_officer_and_kit_abilities", "boff_abilities", source=group)
-        self.r_modifiers = self.fetchOrRequestHtml("Modifier", "modifiers", source=group)
-
-        #r_species = self.fetchOrRequestHtml(self.wikihttp+"Category:Player_races", "species")
-        #self.speciesNames = [e.text for e in r_species.find('#mw-pages .mw-category-group .to_hasTooltip') if 'Guide' not in e.text and 'Player' not in e.text]
-
-
-    def setup_geometry(self, default=False):
-        # Check that it's not off-screen?
-        screen_width = self.window.winfo_screenwidth()
-        screen_height = self.window.winfo_screenheight()
-        if self.windowWidth + self.window_topleft_x > screen_width:
-            self.window_topleft_x = 0
-        if self.windowHeight + self.window_topleft_y > screen_height:
-            self.window_topleft_y = 0
-
-        if not default and 'geometry' in self.persistent and self.persistent['geometry']:
-                if self.persistent['geometry'] == '-fullscreen':
-                    self.window.attributes(self.persistent['geometry'], True)
-                    self.update_window_size(caller='setup_geometry', no_geometry=True)
-                elif self.persistent['geometry'] == 'zoomed':
-                    self.window.state(self.persistent['geometry'])
-                else:
-                    self.window.geometry(self.persistent['geometry'])
-        else:
-            self.window.geometry("{}x{}+{}+{}".format(self.windowWidth, self.windowHeight, self.window_topleft_x, self.window_topleft_y))
-
-    def perf(self, name, type='start', loud=False, cumulative=False):
-        now = datetime.datetime.now()
-        if not name in self.perf_store:
-            self.perf_store[name] = dict()
-
-        if not name in self.persistent['perf']:
-            self.persistent['perf'][name] = []
-        if isinstance(self.persistent['perf'][name], dict):
-            self.persistent['perf'][name] = []
-
-        self.perf_store[name][type] = now
-
-        if type == 'stop':
-            if not 'start' in self.perf_store[name]:
-                self.perf_store[name]['start'] = now
-            start = self.perf_store[name]['start']
-            run = now - start
-            perf_slice = slice(-1 * self.settings['perf_to_retain'], None)
-            self.persistent['perf'][name][perf_slice] += ['{}'.format(run)]
-
-            if cumulative:
-                if not 'total' in self.perf_store[name]:
-                    self.perf_store[name]['total'] = run
-                else:
-                    self.perf_store[name]['total'] += run
-                run = self.perf_store[name]['total']
-            if loud:
-                self.logWritePerf(name, run=run, tags=[type, now])
-            else:
-                self.logWritePerf(name, run=run)
-            return run
-        elif type == 'total':
-            self.logWritePerf(name, run=self.perf_store[name]['total'])
-        else:
-            if loud:
-                self.logWritePerf(name, tags=[type, now])
-            return now
-
-    def make_splash(self, close=False):
-        self.focusFrameCallback(type='splash')
-        self.splash_window_interior(self.splashFrame)
-        self.requestWindowUpdate(type='force')
-        if not close:
-            self.perf('splash')
-            self.requestWindowUpdateHold(0)
-            self.splashProgressBarUpdates = 0
-            self.splashProgressBar.start()
-
-    def close_splash(self):
-        self.focusFrameCallback(type='return')
-
-    def make_splash_window(self, close=False):
-        if self.splashWindow is not None:
-            try:
-                self.splashWindow.focus_set()
-                return
-            except:
-                self.splashWindow = None
-
-        if self.splashWindow is None:
-            self.splashWindow = self.makeSubWindow('Sets ({})'.format(self.version), 'splash', close=close)
-
-        if not close:
-            self.perf('splash')
-            self.requestWindowUpdateHold(0)
-            self.splashProgressBarUpdates = 0
-            self.splashProgressBar.start()
-
-
-    def remove_splash_window(self):
-        if self.splashWindow is not None:
-            self.splashWindow.destroy()
-            self.perf('splash', 'stop')
-            self.splashWindow = None
-            self.splashProgressBar = None
-
-
-    def progress_bar_update(self, weight=1, text=None):
-        # weight denotes how much progress that item is
-        if self.splashProgressBar is None or self.visible_window != 'splash':
-            return
-        max_weight = 5
-        if weight > max_weight:
-            weight = max_weight
-        self.splashProgressBarUpdates += weight
-
-        # modulo to reduce time / flashing UI spent on updating
-        if text is not None:
-            self.splashText.set(text[:300])
-            self.logDisplayUpdate()
-        if self.splashProgressBarUpdates % self.updateOnStep == 0 or self.splashProgressBarUpdates % self.updateOnStep + weight > self.updateOnHeavyStep:
-            self.splashProgressBar.step(weight)
-            self.requestWindowUpdate()
-            pass
-
-    def setup_ui_scaling(self, event=None):
-        scale = float(self.persistent['uiScale']) if 'uiScale' in self.persistent else 1.0
-        screen_width = self.window.winfo_screenwidth()
-        if screen_width < self.windowWidth:
-            scale = float('{:.2f}'.format(screen_width / self.windowWidth))
-            self.logWriteSimple('setup_ui_scaling', 'scale change', 1, '{}'.format(scale))
-        self.factor = ( self.dpi / 96 )  # May need to be / 72, but the current framing doesn't work at /72 yet.
-
-        if self.factor != 1:  # If the framing gets fixed at /72, this should be remove-able
-            scale *= self.factor
-            self.window.call('tk', 'scaling', scale)  # Should already be factor modified, so we have to keep the factor
-        else:
-            # If dpi / framing are adjusted, this should happen with a scaling adjustment
-            self.itemBoxX = self.itemBoxX_default * scale
-            self.itemBoxY = self.itemBoxY_default * scale
-
-        self.os_system = platform.system()
-        self.os_release = platform.release()
-        if self.os_system == 'Windows' and self.os_release == '10' and sys.getwindowsversion().build >= 22000:
-            self.os_release = 11
-
-        self.scale = scale
-        self.ui_update_log()
-
-    def ui_update_log(self):
-        self.logminiWrite('{} {} | {} {} @ {}x{} | {}x{} (x{}) {}dpi'.format(self.version, \
-                                                                             '[fandom]' if self.args.fandom or self.persistent['source_old_wiki'] else '[stowiki]', \
-                                                                             self.os_system, self.os_release, \
-                                                                             self.window.winfo_screenwidth(), self.window.winfo_screenheight(), \
-                                                                             self.windowWidth, self.windowHeight, self.scale, self.dpi))
-
-
-    def update_window_size(self, caller='', init=False, no_geometry=False):
-        if init:
-            self.itemBoxX = self.itemBoxX_default = 32
-            self.itemBoxY = self.itemBoxY_default = 42
-            self.window_topleft_x = self.window_topleft_x_default = 100  # Window top left corner
-            self.window_topleft_y = self.window_topleft_y_default = 100
-            self.dpi = round(self.window.winfo_fpixels('1i'), 0)
-
-            self.windowBarHeight = 34
-            self.logoHeight = 134
-            self.otherHeight = 13  # button bar, anything else?
-            self.windowWidth = self.windowWidthDefault = 1920
-            self.windowHeight = self.windowHeightDefault = 840
-            self.window.minsize(int(self.windowWidth * 2 / 3),int(self.windowHeight * 2 / 3))
-        else:
-            previous_width = self.windowWidth
-            previous_height = self.windowHeight
-            previous_x = self.window_topleft_x
-            previous_y = self.window_topleft_y
-            self.windowWidth = self.window.winfo_width()
-            self.windowHeight = self.window.winfo_height()
-            self.window_topleft_x = self.window.winfo_x()
-            self.window_topleft_y = self.window.winfo_y()
-
-        self.windowActiveHeight = self.windowHeight - (self.windowBarHeight + self.logoHeight + self.otherHeight)
-        if not init:
-            previous_active_height = self.windowActiveHeight
-
-        self.window_outside_frame_minimum = int((self.windowWidth - 100) / 5)
-        self.imageBoxX = self.window_outside_frame_minimum
-        self.imageBoxY = int(self.window_outside_frame_minimum * 7 / 10)
-
-        self.splashBoxX = self.windowWidth * 2 / 3
-        self.splashBoxY = self.windowActiveHeight * 2 / 3
-
-        self.setup_ui_scaling()
-        if not no_geometry:
-            self.setup_geometry()
-
-        if init:
-            return
-
-        if previous_width != self.windowWidth or \
-                previous_height != self.windowHeight or \
-                previous_active_height != self.windowActiveHeight or \
-                previous_x != self.window_topleft_x or \
-                previous_y != self.window_topleft_y:
-             self.logWriteSimple('***WINDOW CHANGE', '{}x{}'.format(self.windowWidth, self.windowHeight), 2,
-                        [self.windowActiveHeight, self.window_topleft_x, self.window_topleft_y, caller])
-
-    def resource_path(self, relative_path, quiet=True):
-        """ Get absolute path to resource, works for dev and for PyInstaller """
-        try:
-            base_path = sys._MEIPASS
-        except Exception:
-            base_path = os.path.dirname(os.path.abspath(__file__))
-
-        full_path = os.path.join(base_path, relative_path)
-        if not quiet:
-            self.log_write_stderr('Local path: {}'.format(full_path))
-        return full_path
-
-    def resized_main_window(self, value):
-        if '{}'.format(value.widget) == '.':
-            self.main_window_last_change = value
-            self.window.after(1000, lambda value=value: self.resized_main_window_delay_check(value))
-        else:
-            self.sub_window_last_change = value
-            self.window.after(1000, lambda value=value: self.resized_sub_window_delay_check(value))
-
-    def resized_sub_window_delay_check(self, value):
-        if value == self.sub_window_last_change:
-            self.logWriteSimple('WINDOW', 'sub-resize', 3, [value, value.width, value.height, value.widget], log_only=True)
-
-    def resized_main_window_delay_check(self, value):
-        if value == self.main_window_last_change:
-            self.logWriteSimple('WINDOW', 'main-resize', 3, [value, value.width, value.height, value.widget], log_only=True)
-            pointer_x = value.x
-            pointer_y = value.y
-            self.windowWidth = value.width
-            self.windowHeight = value.height
-            self.ui_update_log()
-
-    def init_window(self):
-        self.window = Tk()
-        self.window.iconphoto(False, PhotoImage(file=self.resource_path('local/icon.PNG', quiet=False)))
-        self.window.title("STO Equipment and Trait Selector")
-        self.window.bind('<Configure>', self.resized_main_window)
-
-    def __init__(self) -> None:
-        """Main setup function"""
-
-        self.args = None
-        self.arg_parser_setup()  # First for location overrides
-        if self.args.stowiki:
-            self.url_update(new=True)
-        self.init_window()
-        self.init_settings()
-
-        self.logWriteBreak('CONFIG')
-        self.arg_parser_grab_settings()
-        self.state_file_load(init=True)
-        self.config_file_load()  # Third to override persistent
-        self.precache_theme_fonts()  # Fourth in case of new theme from configs
-        self.update_window_size(init=True)
-
-        self.logWriteBreak('PREP')
-        self.init_splash()
-        self.logWriteSimple('CWD', '', 1, tags=[os.getcwd()])
-        self.setup_empty_images()
-        # self.precache_downloads()
-
-        self.logWriteBreak('UI BUILD')
-        self.setupUIFrames()
-
-    def run(self):
-        if __name__ != '__main__':
-            return
-=======
         return config
->>>>>>> fc131bc5
 
     @staticmethod
     def launch():
